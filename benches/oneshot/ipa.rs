use raw_ipa::bits::BitArray40;
use raw_ipa::error::Error;
use raw_ipa::ff::Fp32BitPrime;
use raw_ipa::protocol::ipa::ipa;
use raw_ipa::test_fixture::{IPAInputTestRow, Runner, TestWorld, TestWorldConfig};
use std::num::NonZeroUsize;
use std::time::Instant;

#[tokio::main(flavor = "multi_thread", worker_threads = 3)]
async fn main() -> Result<(), Error> {
    const BATCHSIZE: usize = 100;
    const MAX_TRIGGER_VALUE: u128 = 5;
    const PER_USER_CAP: u32 = 3;
    const MAX_BREAKDOWN_KEY: u128 = 4;
    const NUM_MULTI_BITS: u32 = 3;

    let mut config = TestWorldConfig::default();
    config.gateway_config.send_buffer_config.items_in_batch = NonZeroUsize::new(1).unwrap();
    config.gateway_config.send_buffer_config.batch_count = NonZeroUsize::new(1024).unwrap();
    let world = TestWorld::new_with(config).await;
    let mut rng = rand::thread_rng();

    let max_match_key = u64::try_from(BATCHSIZE / 4).unwrap();

    let mut records: Vec<IPAInputTestRow> = Vec::with_capacity(BATCHSIZE);

    for _ in 0..BATCHSIZE {
        records.push(IPAInputTestRow::random(
            &mut rng,
            max_match_key,
            MAX_BREAKDOWN_KEY,
            MAX_TRIGGER_VALUE,
        ));
    }

    let start = Instant::now();
    let result = world
        .semi_honest(records, |ctx, input_rows| async move {
<<<<<<< HEAD
            ipa::<Fp32BitPrime>(
                ctx,
                &input_rows,
                20,
                PER_USER_CAP,
                MAX_BREAKDOWN_KEY,
                NUM_MULTI_BITS,
            )
            .await
            .unwrap()
=======
            ipa::<Fp32BitPrime, BitArray40>(ctx, &input_rows, PER_USER_CAP, MAX_BREAKDOWN_KEY)
                .await
                .unwrap()
>>>>>>> a8233d2b
        })
        .await;

    let duration = start.elapsed();
    println!("rows {BATCHSIZE} benchmark complete after {duration:?}");

    assert_eq!(MAX_BREAKDOWN_KEY, result[0].len().try_into().unwrap());
    Ok(())
}<|MERGE_RESOLUTION|>--- conflicted
+++ resolved
@@ -8,7 +8,7 @@
 
 #[tokio::main(flavor = "multi_thread", worker_threads = 3)]
 async fn main() -> Result<(), Error> {
-    const BATCHSIZE: usize = 100;
+    const BATCHSIZE: usize = 1000;
     const MAX_TRIGGER_VALUE: u128 = 5;
     const PER_USER_CAP: u32 = 3;
     const MAX_BREAKDOWN_KEY: u128 = 4;
@@ -36,22 +36,15 @@
     let start = Instant::now();
     let result = world
         .semi_honest(records, |ctx, input_rows| async move {
-<<<<<<< HEAD
-            ipa::<Fp32BitPrime>(
+            ipa::<Fp32BitPrime, BitArray40>(
                 ctx,
                 &input_rows,
-                20,
                 PER_USER_CAP,
                 MAX_BREAKDOWN_KEY,
                 NUM_MULTI_BITS,
             )
             .await
             .unwrap()
-=======
-            ipa::<Fp32BitPrime, BitArray40>(ctx, &input_rows, PER_USER_CAP, MAX_BREAKDOWN_KEY)
-                .await
-                .unwrap()
->>>>>>> a8233d2b
         })
         .await;
 
