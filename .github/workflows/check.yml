name: CI
on:
  push:
    paths:
      - "**/Cargo.toml"
      - "**/Cargo.lock"
      - "src/**/*"
      - "benches/**/*"
      - "tests/**/*"
  pull_request:
    paths:
      - "**/Cargo.toml"
      - "**/Cargo.lock"
      - "src/**/*"
      - "benches/**/*"
      - "tests/**/*"

env:
  CARGO_TERM_COLOR: always
  RUSTFLAGS: -D warnings
  RUSTDOCFLAGS: -D warnings

jobs:
  basic:
    name: Basic Checks
    env:
      CARGO_INCREMENTAL: 0

    runs-on: ubuntu-latest

    steps:
      - uses: actions/checkout@v3

      - uses: dtolnay/rust-toolchain@stable
        with:
          components: clippy,rustfmt

      - uses: actions/cache@v3
        with:
          path: |
            ~/.cargo/bin/
            ~/.cargo/registry/index/
            ~/.cargo/registry/cache/
            ~/.cargo/git/db/
            target/
          key: ${{ runner.os }}-cargo-${{ hashFiles('**/Cargo.toml') }}

      - name: Check formatting
        run: cargo fmt --all -- --check --config "imports_granularity=Crate,group_imports=StdExternalCrate"

      - name: Clippy
        if: ${{ success() || failure() }}
        run: cargo clippy --tests

      - name: Clippy concurrency tests
        if: ${{ success() || failure() }}
        run: cargo clippy --tests --features shuttle

      - name: Build
        if: ${{ success() || failure() }}
        run: cargo build --tests

      - name: Run Tests
        run: cargo test

      - name: Run Web Tests
        run: cargo test --no-default-features --features "cli web-app real-world-infra test-fixture descriptive-gate"

      - name: Run compact gate tests
        run: cargo test --no-default-features --features "cli web-app real-world-infra test-fixture compact-gate"

  extra:
    name: Additional Builds and Concurrency Tests
    env:
      RUSTFLAGS: -D warnings -C target-cpu=native

    runs-on: ubuntu-latest

    steps:
      - uses: actions/checkout@v3

      - uses: dtolnay/rust-toolchain@stable
        with:
          components: clippy,rustfmt

      - uses: actions/cache@v3
        with:
          path: |
            ~/.cargo/bin/
            ~/.cargo/registry/index/
            ~/.cargo/registry/cache/
            ~/.cargo/git/db/
            target/
          key: ${{ runner.os }}-cargo-${{ hashFiles('**/Cargo.toml') }}

      - name: Release Build
        run: cargo build --release

      - name: Build benchmarks
        run: cargo build --benches --no-default-features --features "enable-benches descriptive-gate"

      - name: Build concurrency tests
        run: cargo build --release --features shuttle

      - name: Build concurrency tests (debug mode)
        run: cargo build --features shuttle

      - name: Run concurrency tests
        run: cargo test --release --features shuttle

      - name: Run IPA bench
        run: cargo bench --bench oneshot_ipa --no-default-features --features "enable-benches descriptive-gate"

<<<<<<< HEAD
      - name: Run arithmetic bench
        run: cargo bench --bench oneshot_arithmetic --no-default-features --features "enable-benches descriptive-gate"

      - name: Run compact gate tests
        run: cargo test --no-default-features --features "cli web-app real-world-infra test-fixture compact-gate"
=======
  aggregate:
    name: Build and test aggregate circuit

    runs-on: ubuntu-latest

    steps:
      - uses: actions/checkout@v3
      - uses: dtolnay/rust-toolchain@stable
        with:
          components: clippy,rustfmt

      - uses: actions/cache@v3
        with:
          path: |
            ~/.cargo/bin/
            ~/.cargo/registry/index/
            ~/.cargo/registry/cache/
            ~/.cargo/git/db/
            target/
          key: ${{ runner.os }}-cargo-${{ hashFiles('**/Cargo.toml') }}

      - name: Web Tests
        run: cargo test --no-default-features --features "aggregate-circuit cli web-app real-world-infra test-fixture descriptive-gate"
>>>>>>> e45f74e0
<|MERGE_RESOLUTION|>--- conflicted
+++ resolved
@@ -111,13 +111,12 @@
       - name: Run IPA bench
         run: cargo bench --bench oneshot_ipa --no-default-features --features "enable-benches descriptive-gate"
 
-<<<<<<< HEAD
       - name: Run arithmetic bench
         run: cargo bench --bench oneshot_arithmetic --no-default-features --features "enable-benches descriptive-gate"
 
       - name: Run compact gate tests
         run: cargo test --no-default-features --features "cli web-app real-world-infra test-fixture compact-gate"
-=======
+
   aggregate:
     name: Build and test aggregate circuit
 
@@ -141,4 +140,3 @@
 
       - name: Web Tests
         run: cargo test --no-default-features --features "aggregate-circuit cli web-app real-world-infra test-fixture descriptive-gate"
->>>>>>> e45f74e0
