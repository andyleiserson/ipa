use crate::{
    error::Error as ProtocolError,
    helpers::{
        query::{PrepareQuery, QueryConfig, QueryInput},
        Gateway, GatewayConfig, Role, RoleAssignment, Transport, TransportError, TransportImpl,
    },
    hpke::{KeyPair, KeyRegistry},
    protocol::QueryId,
    query::{
        executor,
        state::{QueryState, QueryStatus, RemoveQuery, RunningQueries, StateError},
        CompletionHandle, ProtocolResult,
    },
};
use futures_util::{future::try_join, stream};
use std::{
    collections::hash_map::Entry,
    fmt::{Debug, Formatter},
    sync::Arc,
};
use tokio::sync::oneshot;

/// `Processor` accepts and tracks requests to initiate new queries on this helper party
/// network. It makes sure queries are coordinated and each party starts processing it when
/// it has all the information required.
///
/// Query processing consists of multiple steps:
/// - A new request to initiate a query arrives from an external party (report collector) to any of the
/// helpers.
/// - Upon receiving that request, helper chooses a unique [`QueryId`] and assigns [`Role`] to every
/// helper. It informs other parties about it and awaits their response.
/// - If all parties accept the proposed query, they negotiate shared randomness and signal that
/// - they're ready to receive inputs.
/// - Each party, upon receiving the input as a set of [`AdditiveShare`], immediately starts executing
/// IPA protocol.
/// - When helper party is done, it holds onto the results of the computation until the external party
/// that initiated this request asks for them.
///
/// [`AdditiveShare`]: crate::secret_sharing::replicated::semi_honest::AdditiveShare
pub struct Processor {
    queries: RunningQueries,
    key_registry: Arc<KeyRegistry<KeyPair>>,
}

impl Default for Processor {
    fn default() -> Self {
        Self {
            queries: RunningQueries::default(),
            key_registry: Arc::new(KeyRegistry::<KeyPair>::empty()),
        }
    }
}

#[derive(thiserror::Error, Debug)]
pub enum NewQueryError {
    #[error(transparent)]
    State(#[from] StateError),
    #[error(transparent)]
    Transport(#[from] TransportError),
    #[error(transparent)]
    OneshotRecv(#[from] oneshot::error::RecvError),
}

#[derive(thiserror::Error, Debug)]
pub enum PrepareQueryError {
    #[error("This helper is the query coordinator, cannot respond to Prepare requests")]
    WrongTarget,
    #[error("Query is already running")]
    AlreadyRunning,
    #[error(transparent)]
    StateError {
        #[from]
        source: StateError,
    },
}

#[derive(thiserror::Error, Debug)]
pub enum QueryInputError {
    #[error("The query with id {0:?} does not exist")]
    NoSuchQuery(QueryId),
    #[error(transparent)]
    StateError {
        #[from]
        source: StateError,
    },
}

#[derive(thiserror::Error, Debug)]
pub enum QueryCompletionError {
    #[error("The query with id {0:?} does not exist")]
    NoSuchQuery(QueryId),
    #[error(transparent)]
    StateError {
        #[from]
        source: StateError,
    },
    #[error("query execution failed: {0}")]
    ExecutionError(#[from] ProtocolError),
}

impl Debug for Processor {
    fn fmt(&self, f: &mut Formatter<'_>) -> std::fmt::Result {
        write!(f, "QueryProcessor[{:?}]", self.queries)
    }
}

impl Processor {
    #[must_use]
    pub fn new(key_registry: KeyRegistry<KeyPair>) -> Self {
        Self {
            queries: RunningQueries::default(),
            key_registry: Arc::new(key_registry),
        }
    }

    /// Upon receiving a new query request:
    /// * processor generates new query id
    /// * assigns roles to helpers in the ring. Helper that received new query request becomes `Role::H1` (aka coordinator).
    /// The coordinator is in theory free to choose helpers for `Role::H2` and `Role::H3` arbitrarily (aka followers), however, this is not currently exercised.
    /// * Requests Infra and Network layer to create resources for this query
    /// * sends `prepare` request that describes the query configuration (query id, query type, field type, roles -> endpoints or reverse) to followers and waits for the confirmation
    /// * records newly created query id internally and sets query state to awaiting data
    /// * returns query configuration
    ///
    /// ## Errors
    /// When other peers failed to acknowledge this query
    #[allow(clippy::missing_panics_doc)]
    pub async fn new_query(
        &self,
        transport: TransportImpl,
        req: QueryConfig,
    ) -> Result<PrepareQuery, NewQueryError> {
        let query_id = QueryId;
        let handle = self.queries.handle(query_id);
        handle.set_state(QueryState::Preparing(req))?;
        let guard = handle.remove_query_on_drop();

        let id = transport.identity();
        let [right, left] = id.others();

        let roles = RoleAssignment::try_from([(id, Role::H1), (right, Role::H2), (left, Role::H3)])
            .unwrap();

        let prepare_request = PrepareQuery {
            query_id,
            config: req,
            roles: roles.clone(),
        };

        // Inform other parties about new query. If any of them rejects it, this join will fail
        try_join(
            transport.send(left, &prepare_request, stream::empty()),
            transport.send(right, &prepare_request, stream::empty()),
        )
        .await
        .map_err(NewQueryError::Transport)?;

        handle.set_state(QueryState::AwaitingInputs(query_id, req, roles))?;

        guard.restore();
        Ok(prepare_request)
    }

    /// On prepare, each follower:
    /// * ensures that it is not the leader on this query
    /// * query is not registered yet
    /// * creates gateway and network
    /// * registers query
    ///
    /// ## Errors
    /// if query is already running or this helper cannot be a follower in it
    pub fn prepare(
        &self,
        transport: &TransportImpl,
        req: PrepareQuery,
    ) -> Result<(), PrepareQueryError> {
        let my_role = req.roles.role(transport.identity());

        if my_role == Role::H1 {
            return Err(PrepareQueryError::WrongTarget);
        }
        let handle = self.queries.handle(req.query_id);
        if handle.status().is_some() {
            return Err(PrepareQueryError::AlreadyRunning);
        }

        handle.set_state(QueryState::AwaitingInputs(
            req.query_id,
            req.config,
            req.roles,
        ))?;

        Ok(())
    }

    /// Receive inputs for the specified query. That triggers query processing
    ///
    /// ## Errors
    /// if query is not registered on this helper.
    ///
    /// ## Panics
    /// If failed to obtain an exclusive access to the query collection.
    pub fn receive_inputs(
        &self,
        transport: TransportImpl,
        input: QueryInput,
    ) -> Result<(), QueryInputError> {
        let mut queries = self.queries.inner.lock().unwrap();
        match queries.entry(input.query_id) {
            Entry::Occupied(entry) => {
                let state = entry.remove();
                if let QueryState::AwaitingInputs(query_id, config, role_assignment) = state {
                    assert_eq!(
                        input.query_id, query_id,
                        "received inputs for a different query"
                    );
                    let gateway = Gateway::new(
                        query_id,
                        GatewayConfig::from(&config),
                        role_assignment,
                        transport,
                    );
                    queries.insert(
                        input.query_id,
                        QueryState::Running(executor::execute(
                            config,
                            Arc::clone(&self.key_registry),
                            gateway,
                            input.input_stream,
                        )),
                    );
                    Ok(())
                } else {
                    let error = StateError::InvalidState {
                        from: QueryStatus::from(&state),
                        to: QueryStatus::Running,
                    };
                    queries.insert(input.query_id, state);
                    Err(QueryInputError::StateError { source: error })
                }
            }
            Entry::Vacant(_) => Err(QueryInputError::NoSuchQuery(input.query_id)),
        }
    }

    pub fn status(&self, query_id: QueryId) -> Option<QueryStatus> {
        self.queries.handle(query_id).status()
    }

    /// Awaits the query completion
    ///
    /// ## Errors
    /// if query is not registered on this helper.
    ///
    /// ## Panics
    /// If failed to obtain an exclusive access to the query collection.
    pub async fn complete(
        &self,
        query_id: QueryId,
    ) -> Result<Box<dyn ProtocolResult>, QueryCompletionError> {
        let handle = {
            let mut queries = self.queries.inner.lock().unwrap();

            match queries.remove(&query_id) {
                Some(QueryState::Running(handle)) => {
                    queries.insert(query_id, QueryState::AwaitingCompletion);
                    CompletionHandle::new(RemoveQuery::new(query_id, &self.queries), handle)
                }
                Some(state) => {
                    let state_error = StateError::InvalidState {
                        from: QueryStatus::from(&state),
                        to: QueryStatus::Running,
                    };
                    queries.insert(query_id, state);
                    return Err(QueryCompletionError::StateError {
                        source: state_error,
                    });
                }
                None => return Err(QueryCompletionError::NoSuchQuery(query_id)),
            }
        }; // release mutex before await

        Ok(handle.await?)
    }
}

#[cfg(all(test, unit_test))]
mod tests {
    use super::*;
    use crate::{
        ff::FieldType,
        helpers::{
            query::{QueryType, QueryType::TestMultiply},
            HelperIdentity, InMemoryNetwork, PrepareQueryCallback, TransportCallbacks,
        },
    };
    use futures::pin_mut;
    use futures_util::future::poll_immediate;
    use std::{array, future::Future, sync::Arc};
    use tokio::sync::Barrier;

    fn prepare_query_callback<T, F, Fut>(cb: F) -> Box<dyn PrepareQueryCallback<T>>
    where
        F: Fn(T, PrepareQuery) -> Fut + Send + Sync + 'static,
        Fut: Future<Output = Result<(), PrepareQueryError>> + Send + 'static,
    {
        Box::new(move |transport, prepare_query| Box::pin(cb(transport, prepare_query)))
    }

    fn test_multiply_config() -> QueryConfig {
        QueryConfig::new(TestMultiply, FieldType::Fp31, 1).unwrap()
    }

    #[tokio::test]
    async fn new_query() {
        let barrier = Arc::new(Barrier::new(3));
        let cb2_barrier = Arc::clone(&barrier);
        let cb3_barrier = Arc::clone(&barrier);
        let cb2 = TransportCallbacks {
            prepare_query: prepare_query_callback(move |_, _| {
                let barrier = Arc::clone(&cb2_barrier);
                async move {
                    barrier.wait().await;
                    Ok(())
                }
            }),
            ..Default::default()
        };
        let cb3 = TransportCallbacks {
            prepare_query: prepare_query_callback(move |_, _| {
                let barrier = Arc::clone(&cb3_barrier);
                async move {
                    barrier.wait().await;
                    Ok(())
                }
            }),
            ..Default::default()
        };
        let network = InMemoryNetwork::new([TransportCallbacks::default(), cb2, cb3]);
        let [t0, _, _] = network.transports();
        let p0 = Processor::default();
        let request = test_multiply_config();

        let qc_future = p0.new_query(t0, request);
        pin_mut!(qc_future);

        // poll future once to trigger query status change
        let _qc = poll_immediate(&mut qc_future).await;

        assert_eq!(Some(QueryStatus::Preparing), p0.status(QueryId));
        // unblock sends
        barrier.wait().await;

        let qc = qc_future.await.unwrap();
        let expected_assignment = RoleAssignment::new(HelperIdentity::make_three());

        assert_eq!(
            PrepareQuery {
                query_id: QueryId,
                config: request,
                roles: expected_assignment,
            },
            qc
        );
        assert_eq!(Some(QueryStatus::AwaitingInputs), p0.status(QueryId));
    }

    #[tokio::test]
    async fn rejects_duplicate_query_id() {
        let cb = array::from_fn(|_| TransportCallbacks {
            prepare_query: prepare_query_callback(|_, _| async { Ok(()) }),
            ..Default::default()
        });
        let network = InMemoryNetwork::new(cb);
        let [t0, _, _] = network.transports();
        let p0 = Processor::default();
        let request = test_multiply_config();

        let _qc = p0
            .new_query(Transport::clone_ref(&t0), request)
            .await
            .unwrap();
        assert!(matches!(
            p0.new_query(t0, request).await,
            Err(NewQueryError::State(StateError::AlreadyRunning)),
        ));
    }

    #[tokio::test]
    async fn prepare_error() {
        let cb2 = TransportCallbacks {
            prepare_query: prepare_query_callback(|_, _| async { Ok(()) }),
            ..Default::default()
        };
        let cb3 = TransportCallbacks {
            prepare_query: prepare_query_callback(|_, _| async {
                Err(PrepareQueryError::WrongTarget)
            }),
            ..Default::default()
        };
        let network = InMemoryNetwork::new([TransportCallbacks::default(), cb2, cb3]);
        let [t0, _, _] = network.transports();
        let p0 = Processor::default();
        let request = test_multiply_config();

        assert!(matches!(
            p0.new_query(t0, request).await.unwrap_err(),
            NewQueryError::Transport(_)
        ));
    }

    #[tokio::test]
    async fn can_recover_from_prepare_error() {
        let cb2 = TransportCallbacks {
            prepare_query: prepare_query_callback(|_, _| async { Ok(()) }),
            ..Default::default()
        };
        let cb3 = TransportCallbacks {
            prepare_query: prepare_query_callback(|_, _| async {
                Err(PrepareQueryError::WrongTarget)
            }),
            ..Default::default()
        };
        let network = InMemoryNetwork::new([TransportCallbacks::default(), cb2, cb3]);
        let [t0, _, _] = network.transports();
        let p0 = Processor::default();
        let request = test_multiply_config();
        p0.new_query(t0.clone_ref(), request).await.unwrap_err();

        assert!(matches!(
            p0.new_query(t0, request).await.unwrap_err(),
            NewQueryError::Transport(_)
        ));
    }

    mod prepare {
        use super::*;

        fn prepare_query(identities: [HelperIdentity; 3]) -> PrepareQuery {
            PrepareQuery {
                query_id: QueryId,
                config: test_multiply_config(),
                roles: RoleAssignment::new(identities),
            }
        }

        #[tokio::test]
        async fn happy_case() {
            let network = InMemoryNetwork::default();
            let identities = HelperIdentity::make_three();
            let req = prepare_query(identities);
            let transport = network.transport(identities[1]);
            let processor = Processor::default();

            assert_eq!(None, processor.status(QueryId));
            processor.prepare(&transport, req).unwrap();
            assert_eq!(Some(QueryStatus::AwaitingInputs), processor.status(QueryId));
        }

        #[tokio::test]
        async fn rejects_if_coordinator() {
            let network = InMemoryNetwork::default();
            let identities = HelperIdentity::make_three();
            let req = prepare_query(identities);
            let transport = network.transport(identities[0]);
            let processor = Processor::default();

            assert!(matches!(
                processor.prepare(&transport, req),
                Err(PrepareQueryError::WrongTarget)
            ));
        }

        #[tokio::test]
        async fn rejects_if_query_exists() {
            let network = InMemoryNetwork::default();
            let identities = HelperIdentity::make_three();
            let req = prepare_query(identities);
            let transport = network.transport(identities[1]);
            let processor = Processor::default();
            processor.prepare(&transport, req.clone()).unwrap();
            assert!(matches!(
                processor.prepare(&transport, req),
                Err(PrepareQueryError::AlreadyRunning)
            ));
        }
    }

    mod e2e {
        use super::*;
        use crate::{
            error::BoxError,
            ff::{Field, Fp31},
            helpers::query::IpaQueryConfig,
            ipa_test_input,
            protocol::{ipa::IPAInputRow, BreakdownKey, MatchKey},
            secret_sharing::replicated::semi_honest,
            test_fixture::{input::GenericReportTestInput, Reconstruct, TestApp},
        };

        #[tokio::test]
        async fn complete_query_test_multiply() -> Result<(), BoxError> {
            let app = TestApp::default();
            let a = Fp31::truncate_from(4u128);
            let b = Fp31::truncate_from(5u128);
            let results = app
<<<<<<< HEAD
                .execute_query(
                    vec![a, b].into_iter(),
                    QueryConfig {
                        field_type: FieldType::Fp31,
                        query_type: QueryType::TestMultiply,
                    },
                )
=======
                .execute_query(vec![a, b], test_multiply_config())
>>>>>>> ef97d17b
                .await?;

            let results = results.map(|bytes| {
                semi_honest::AdditiveShare::<Fp31>::from_byte_slice(&bytes).collect::<Vec<_>>()
            });

            Ok(assert_eq!(
                vec![Fp31::truncate_from(20u128)],
                results.reconstruct()
            ))
        }

        #[tokio::test]
        async fn complete_query_ipa() -> Result<(), BoxError> {
            let app = TestApp::default();
            ipa_query(&app).await
        }

        #[tokio::test]
        async fn complete_query_twice() -> Result<(), BoxError> {
            let app = TestApp::default();
            ipa_query(&app).await?;
            ipa_query(&app).await
        }

        async fn ipa_query(app: &TestApp) -> Result<(), BoxError> {
            let records: Vec<GenericReportTestInput<Fp31, MatchKey, BreakdownKey>> = ipa_test_input!(
                [
                    { timestamp: 0, match_key: 12345, is_trigger_report: 0, breakdown_key: 1, trigger_value: 0 },
                    { timestamp: 0, match_key: 12345, is_trigger_report: 0, breakdown_key: 2, trigger_value: 0 },
                    { timestamp: 0, match_key: 68362, is_trigger_report: 0, breakdown_key: 1, trigger_value: 0 },
                    { timestamp: 0, match_key: 12345, is_trigger_report: 1, breakdown_key: 0, trigger_value: 5 },
                    { timestamp: 0, match_key: 68362, is_trigger_report: 1, breakdown_key: 0, trigger_value: 2 },
                ];
                (Fp31, MatchKey, BreakdownKey)
            );
            let record_count = records.len();

            let _results = app
                .execute_query::<_, Vec<IPAInputRow<_, _, _>>>(
                    records.into_iter(),
                    QueryConfig {
                        size: record_count.try_into().unwrap(),
                        field_type: FieldType::Fp31,
                        query_type: QueryType::SemiHonestIpa(IpaQueryConfig {
                            per_user_credit_cap: 3,
                            max_breakdown_key: 3,
                            attribution_window_seconds: None,
                            num_multi_bits: 3,
                            plaintext_match_keys: true,
                        }),
                    },
                )
                .await?;

            Ok(())
        }
    }
}<|MERGE_RESOLUTION|>--- conflicted
+++ resolved
@@ -504,17 +504,7 @@
             let a = Fp31::truncate_from(4u128);
             let b = Fp31::truncate_from(5u128);
             let results = app
-<<<<<<< HEAD
-                .execute_query(
-                    vec![a, b].into_iter(),
-                    QueryConfig {
-                        field_type: FieldType::Fp31,
-                        query_type: QueryType::TestMultiply,
-                    },
-                )
-=======
-                .execute_query(vec![a, b], test_multiply_config())
->>>>>>> ef97d17b
+                .execute_query(vec![a, b].into_iter(), test_multiply_config())
                 .await?;
 
             let results = results.map(|bytes| {
