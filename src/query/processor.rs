--- conflicted
+++ resolved
@@ -511,17 +511,10 @@
             let b = Fp31::from(5u128);
 
             let helper_shares = (a, b).share().map(|(a, b)| {
-<<<<<<< HEAD
                 let mut vec = vec![0u8; 2 * SZ];
-                a.serialize(&mut vec).unwrap();
-                b.serialize(&mut vec[SZ..]).unwrap();
+                a.serialize(GenericArray::from_mut_slice(&mut vec[..SZ]));
+                b.serialize(GenericArray::from_mut_slice(&mut vec[SZ..]));
                 ByteArrStream::from(vec)
-=======
-                let mut slice = [0u8; 2 * SZ];
-                a.serialize(GenericArray::from_mut_slice(&mut slice[..SZ]));
-                b.serialize(GenericArray::from_mut_slice(&mut slice[SZ..]));
-                ByteArrStream::from(slice.as_slice())
->>>>>>> 3d184353
             });
 
             // at this point, all helpers must be awaiting inputs
