#![allow(dead_code)] // TODO remove

use crate::{
    helpers::Message,
    sync::{
        atomic::{
            AtomicUsize,
            Ordering::{AcqRel, Acquire},
        },
        Mutex, MutexGuard,
    },
};
use futures::{task::Waker, Future, Stream};
use generic_array::GenericArray;
use std::{
    borrow::Borrow,
    cmp::Ordering,
    collections::VecDeque,
    mem::drop,
    num::NonZeroUsize,
    pin::Pin,
    sync::Arc,
    task::{Context, Poll},
};
use typenum::Unsigned;

/// The operating state for an `OrderingSender`.
struct State {
    /// A store of bytes to write into.
    buf: Vec<u8>,
    /// The portion of the buffer that is marked "spare".
    /// Once `written + spare` is greater than the buffer capacity,
    /// data is available to the stream.
    spare: NonZeroUsize,
    /// How many bytes have been written and are available.
    written: usize,
    /// The sender is closed.
    closed: bool,
    /// An entity to wake when the buffer is read from.
    write_ready: Option<Waker>,
    /// Another entity to wake when the buffer is read from.
    stream_ready: Option<Waker>,
}

impl State {
    fn new(capacity: NonZeroUsize, spare: NonZeroUsize) -> Self {
        Self {
            buf: vec![0; capacity.get() + spare.get()],
            spare,
            written: 0,
            closed: false,
            write_ready: None,
            stream_ready: None,
        }
    }

    fn save_waker(v: &mut Option<Waker>, cx: &Context<'_>) {
        if let Some(w) = v.replace(cx.waker().clone()) {
            assert!(cx.waker().will_wake(&w));
        }
    }

    fn wake(v: &mut Option<Waker>) {
        if let Some(w) = v.take() {
            w.wake();
        }
    }

    fn write<M: Message>(&mut self, m: &M, cx: &Context<'_>) -> Poll<()> {
        assert!(
            M::Size::USIZE < self.spare.get(),
            "expect message size {:?} to be less than spare {:?}",
            M::Size::USIZE,
            self.spare.get()
        );
        let b = &mut self.buf[self.written..];
        if M::Size::USIZE <= b.len() {
            self.written += M::Size::USIZE;
            m.serialize(GenericArray::from_mut_slice(&mut b[..M::Size::USIZE]));

            if self.written + self.spare.get() >= self.buf.len() {
                Self::wake(&mut self.stream_ready);
            }
            Poll::Ready(())
        } else {
            Self::save_waker(&mut self.write_ready, cx);
            Poll::Pending
        }
    }

    fn take(&mut self, cx: &Context<'_>) -> Poll<Vec<u8>> {
        if self.written > 0 && (self.written + self.spare.get() >= self.buf.len() || self.closed) {
            let v = self.buf[..self.written].to_vec();
            self.written = 0;

            Self::wake(&mut self.write_ready);
            Poll::Ready(v)
        } else {
            Self::save_waker(&mut self.stream_ready, cx);
            Poll::Pending
        }
    }

    fn close(&mut self) {
        debug_assert!(!self.closed);
        self.closed = true;
        Self::wake(&mut self.stream_ready);
    }
}

/// An saved waker for a given index.
struct WakerItem {
    /// The index.
    i: usize,
    /// The waker.
    w: Waker,
}

/// A collection of saved wakers.
#[derive(Default)]
struct WaitingShard {
    /// The saved wakers.  These are sorted on insert (see `add`) and
    /// presumably removed constantly, so a circular buffer is used.
    wakers: VecDeque<WakerItem>,
}

impl WaitingShard {
    fn add(&mut self, i: usize, w: Waker) {
        // Each new addition will tend to have a larger index, so search backwards and
        // replace an equal index or insert after a smaller index.
        // TODO: consider a binary search if the item cannot be added to the end.
        let item = WakerItem { i, w };
        for j in (0..self.wakers.len()).rev() {
            match self.wakers[j].i.cmp(&i) {
                Ordering::Greater => (),
                Ordering::Equal => {
                    assert!(item.w.will_wake(&self.wakers[j].w));
                    self.wakers[j] = item;
                    return;
                }
                Ordering::Less => {
                    self.wakers.insert(j + 1, item);
                    return;
                }
            }
        }
        self.wakers.insert(0, item);
    }

    fn wake(&mut self, i: usize) {
        if let Some(idx) = self
            .wakers
            .iter()
            .take_while(|wi| wi.i <= i)
            .position(|wi| wi.i == i)
        {
            // We only save one waker at each index, but if a future is polled without
            // this function having to wake the task, it will sit here.  Clean those out.
            drop(self.wakers.drain(0..idx));
            self.wakers.pop_front().unwrap().w.wake();
        }
    }
}

/// A collection of wakers that are indexed by the send index (`i`).
/// This structure aims to reduce mutex contention by including a number of shards.
#[derive(Default)]
struct Waiting {
    shards: [Mutex<WaitingShard>; Self::SHARDS],
}

impl Waiting {
    const SHARDS: usize = 8;
    /// The number of low bits to ignore when indexing into shards.
    /// This will ensure that consecutive items will hit the same shard (and mutex)
    /// when we operate.
    /// TODO - this should be close to the number we use for the active items in
    /// `seq_join()`.
    const CONTIGUOUS_BITS: u32 = 6;

    /// Find a shard.  This ensures that sequential values pick the same shard
    /// in a contiguous block.
    fn shard(&self, i: usize) -> MutexGuard<WaitingShard> {
        let idx = (i >> Self::CONTIGUOUS_BITS) % Self::SHARDS;
        self.shards[idx].lock().unwrap()
    }

    fn add(&self, i: usize, w: Waker) {
        self.shard(i).add(i, w);
    }

    fn wake(&self, i: usize) {
        self.shard(i).wake(i);
    }
}

/// An `OrderingSender` accepts messages for sending in any order, but
/// ensures that they are serialized based on an index.
///
/// # Performance
///
/// `OrderingSender` maintains a buffer that includes a write threshold
/// (`write_size`) with spare capacity (`spare`) to allow for writing of
/// messages that are not a multiple of `write_size` and extra buffering.
/// Data in excess of `write_size` will be passed to the stream without
/// segmentation, so a stream implementation needs to be able to handle
/// `write_size + spare` bytes at a time.
///
/// Data less than the `write_size` threshold only becomes available to
/// the stream when the sender is closed (with [`close`]).
///
/// The `spare` capacity determines the size of messages that can be sent;
/// see [`send`] for details.
///
/// [`new`]: OrderingSender::new
/// [`send`]: OrderingSender::send
/// [`close`]: OrderingSender::close
pub struct OrderingSender {
    next: AtomicUsize,
    state: Mutex<State>,
    waiting: Waiting,
}

impl OrderingSender {
    /// Make an `OrderingSender` with a capacity of `capacity` (in bytes).
    pub fn new(write_size: NonZeroUsize, spare: NonZeroUsize) -> Self {
        Self {
            next: AtomicUsize::new(0),
            state: Mutex::new(State::new(write_size, spare)),
            waiting: Waiting::default(),
        }
    }

    /// Send a message, `m`, at the index `i`.  
    /// This method blocks until all previous messages are sent and until sufficient
    /// space becomes available in the sender's buffer.
    ///
    /// # Panics
    ///
    /// Polling the future this method returns will panic if
    /// * the message is larger than the spare capacity (see below), or
    /// * the same index is provided more than once.
    ///
    /// This code could deadlock if a message is larger than the spare capacity.
    /// This occurs when a message cannot reliably be written to the buffer
    /// because it would overflow the buffer.  The data already in the buffer
    /// might not reach the threshold for sending, which means that progress
<<<<<<< HEAD
    /// is impossible.  Polling the promise returned by `send` will panic if
    /// the spare capacity is insufficient.
=======
    /// is impossible.  Polling the promise returned will panic if the spare
    /// capacity is insufficient.
>>>>>>> 1959b492
    pub fn send<M: Message>(&self, i: usize, m: M) -> Send<'_, M> {
        Send { i, m, sender: self }
    }

    /// Close the sender at index `i`.
    /// This method blocks until all previous messages are sent.
    ///
    /// # Panics
    /// Polling the future this method returns will panic if a message has already
    /// been sent with an equal or higher index.
    pub fn close(&self, i: usize) -> Close<'_> {
        Close { i, sender: self }
    }

    /// Perform the next `send` or `close` operation.
    fn next_op<F>(&self, i: usize, cx: &Context<'_>, f: F) -> Poll<()>
    where
        F: FnOnce(&mut MutexGuard<'_, State>) -> Poll<()>,
    {
        // This load here is on the hot path.
        // Don't acquire the state mutex unless this test passes.
        match self.next.load(Acquire).cmp(&i) {
            Ordering::Greater => {
                panic!("attempt to write/close at index {i} twice");
            }
            Ordering::Equal => {
                // OK, now it is our turn, so we need to hold a lock.
                // No one else should be incrementing this atomic, so
                // there should be no contention on this lock except for
                // any calls to `take()`, which is tolerable.
                let res = f(&mut self.state.lock().unwrap());
                if res.is_ready() {
                    let curr = self.next.fetch_add(1, AcqRel);
                    debug_assert_eq!(i, curr, "we just checked this");
                }
                res
            }
            Ordering::Less => {
                // This is the hot path. Wait our turn.
                self.waiting.add(i, cx.waker().clone());
                Poll::Pending
            }
        }
    }

    /// Take the next chunk of data that the sender has produced.
    /// This function implements most of what [`OrderedStream`] needs.
    pub fn take_next(&self, cx: &Context<'_>) -> Poll<Option<Vec<u8>>> {
        let mut b = self.state.lock().unwrap();

        if let Poll::Ready(v) = b.take(cx) {
            self.waiting.wake(self.next.load(Acquire));
            Poll::Ready(Some(v))
        } else if b.closed {
            Poll::Ready(None)
        } else {
            // `b.take()` will have tracked the waker
            Poll::Pending
        }
    }

    /// The stream interface requires a mutable reference to the stream itself.
    /// That's not possible here as we create a ton of immutable references to this.
    /// This wrapper takes a trivial reference so that we can implement `Stream`.
    pub(crate) fn as_stream(&self) -> OrderedStream<&Self> {
        OrderedStream { sender: self }
    }

    pub(crate) fn as_rc_stream(self: Arc<Self>) -> OrderedStream<Arc<Self>> {
        OrderedStream { sender: self }
    }
}

/// A future for writing item `i` into an `OrderingSender`.
pub struct Send<'s, M: Message> {
    i: usize,
    m: M,
    sender: &'s OrderingSender,
}

impl<'s, M: Message> Future for Send<'s, M> {
    type Output = ();

    fn poll(mut self: Pin<&mut Self>, cx: &mut Context<'_>) -> Poll<Self::Output> {
        let this = self.as_mut();

        let res = this.sender.next_op(this.i, cx, |b| {
            assert!(!b.closed, "writing on a closed stream");
            b.write(&this.m, cx)
        });
        // A successful write: wake the next in line.
        // But not while holding the lock on state.
        if res.is_ready() {
            this.sender.waiting.wake(this.i + 1);
        }
        res
    }
}

/// A future for writing item `i` into an `OrderingSender`.
pub struct Close<'s> {
    i: usize,
    sender: &'s OrderingSender,
}

impl<'s> Future for Close<'s> {
    type Output = ();

    fn poll(mut self: Pin<&mut Self>, cx: &mut Context<'_>) -> Poll<Self::Output> {
        let this = self.as_mut();
        this.sender.next_op(this.i, cx, |b| {
            b.close();
            Poll::Ready(())
        })
    }
}

/// An `OrderingSender` as a `Stream`.
///
/// This is a little odd in that it can be misused by creating multiple streams
/// from the same `OrderingSender`.  If that happens messages are distributed to
/// the next stream that happens to be polled.  Ordinarily streams require a
/// mutable reference so that they have exclusive access to the underlying state.
/// To avoid that happening, don't make more than one stream.
pub struct OrderedStream<B: Borrow<OrderingSender>> {
    sender: B,
}

impl<B: Borrow<OrderingSender> + Unpin> Stream for OrderedStream<B> {
    type Item = Vec<u8>;

    fn poll_next(self: Pin<&mut Self>, cx: &mut Context<'_>) -> Poll<Option<Self::Item>> {
        Pin::get_mut(self).sender.borrow().take_next(cx)
    }
}

#[cfg(test)]
mod test {
    use super::OrderingSender;
    use crate::{
        ff::{Field, Fp31, Fp32BitPrime, Serializable},
        rand::thread_rng,
        sync::Arc,
    };
    use futures::{
        future::{join, join3, join_all},
        stream::StreamExt,
        Future, FutureExt,
    };
    use generic_array::GenericArray;
    use rand::Rng;
    use std::{iter::zip, num::NonZeroUsize};
    use typenum::Unsigned;

    fn sender() -> Arc<OrderingSender> {
        Arc::new(OrderingSender::new(
            NonZeroUsize::new(6).unwrap(),
            NonZeroUsize::new(5).unwrap(),
        ))
    }

    #[cfg(not(feature = "shuttle"))]
    fn run<F, Fut>(f: F)
    where
        F: Fn() -> Fut + Send + Sync + 'static,
        Fut: Future<Output = ()>,
    {
        tokio::runtime::Builder::new_multi_thread()
            .enable_all()
            .build()
            .unwrap()
            .block_on(f());
    }

    #[cfg(feature = "shuttle")]
    fn run<F, Fut>(f: F)
    where
        F: Fn() -> Fut + Send + Sync + 'static,
        Fut: Future<Output = ()>,
    {
        shuttle::check_random(move || shuttle::future::block_on(f()), 32);
    }

    /// Writing a single value cannot be read until the stream closes.
    #[test]
    fn send_recv() {
        run(|| async {
            let input = Fp31::truncate_from(7_u128);
            let sender = sender();
            sender.send(0, input).await;
            assert!(sender.as_stream().next().now_or_never().is_none());
        });
    }

    /// Generate a send and close the stream.
    #[test]
    fn send_close_recv() {
        run(|| async {
            let input = Fp31::truncate_from(7_u128);
            let sender = sender();
            let send = sender.send(0, input);
            let stream = sender.as_stream();
            let close = sender.close(1);
            let send_close = join(send, close);
            let (_, taken) = join(send_close, stream.collect::<Vec<_>>()).await;
            let flat = taken.into_iter().flatten().collect::<Vec<_>>();
            let output = Fp31::deserialize(GenericArray::from_slice(&flat));
            assert_eq!(input, output);
        });
    }

    /// Initiate a close before sending.
    #[test]
    fn close_send_recv() {
        run(|| async {
            let input = Fp31::truncate_from(7_u128);
            let sender = sender();
            let close = sender.close(1);
            let send = sender.send(0, input);
            let close_send = join(close, send);
            let (_, taken) = join(close_send, sender.as_stream().collect::<Vec<_>>()).await;
            let flat = taken.into_iter().flatten().collect::<Vec<_>>();
            let output = Fp31::deserialize(GenericArray::from_slice(&flat));
            assert_eq!(input, output);
        });
    }

    #[test]
    #[should_panic(expected = "attempt to write/close at index 2 twice")]
    fn double_send() {
        run(|| async {
            let sender = sender();
            let send_many =
                join_all((0..3_u8).map(|i| sender.send(usize::from(i), Fp31::truncate_from(i))));
            let send_again = sender.send(2, Fp31::truncate_from(2_u128));
            join(send_many, send_again).await;
        });
    }

    #[test]
    #[should_panic(expected = "attempt to write/close at index 2 twice")]
    fn close_over_send() {
        run(|| async {
            let sender = sender();
            let send_many =
                join_all((0..3_u8).map(|i| sender.send(usize::from(i), Fp31::truncate_from(i))));
            let close_it = sender.close(2);
            join(send_many, close_it).await;
        });
    }

    #[test]
    #[should_panic(expected = "writing on a closed stream")]
    fn send_after_close() {
        run(|| async {
            let sender = sender();
            // We can't use `join()` here because the close task won't bother to
            // wake the send task if the send is polled first.
            sender.close(0).await;
            sender.send(1, Fp31::truncate_from(1_u128)).await;
        });
    }

    /// Messages can be any size.  The sender doesn't care.
    #[test]
    fn mixed_size() {
        run(|| async {
            let small = Fp31::truncate_from(7_u128);
            let large = Fp32BitPrime::truncate_from(5_108_u128);
            let sender = sender();
            let send_small = sender.send(0, small);
            let send_large = sender.send(1, large);
            let close = sender.close(2);
            let close_send = join3(send_small, send_large, close);
            let (_, taken) = join(close_send, sender.as_stream().collect::<Vec<_>>()).await;
            let flat = taken.into_iter().flatten().collect::<Vec<_>>();
            let small_out = Fp31::deserialize(GenericArray::from_slice(&flat[..1]));
            assert_eq!(small_out, small);
            let large_out = Fp32BitPrime::deserialize(GenericArray::from_slice(&flat[1..]));
            assert_eq!(large_out, large);
        });
    }

    #[test]
    fn random_fp32bit() {
        const COUNT: usize = 16;
        const SZ: usize = <<Fp32BitPrime as Serializable>::Size as Unsigned>::USIZE;

        run(|| async {
            let mut rng = thread_rng();
            let mut values = Vec::with_capacity(COUNT);
            values.resize_with(COUNT, || rng.gen::<Fp32BitPrime>());

            let sender = sender();
            let (_, _, output) = join3(
                join_all(values.iter().enumerate().map(|(i, &v)| sender.send(i, v))),
                sender.close(values.len()),
                sender.as_stream().collect::<Vec<_>>(),
            )
            .await;

            let buf = output.into_iter().flatten().collect::<Vec<_>>();
            for (&v, b) in zip(values.iter(), buf.chunks(SZ)) {
                assert_eq!(v, Fp32BitPrime::deserialize(GenericArray::from_slice(b)));
            }
        });
    }

    /// Shuffle `count` indices.
    pub fn shuffle_indices(count: usize) -> Vec<usize> {
        use rand::seq::SliceRandom;
        let mut indices = (0..count).collect::<Vec<_>>();
        indices.shuffle(&mut thread_rng());
        indices
    }

    /// Shuffle the order of sends, which should have no impact.
    #[test]
    fn shuffle_fp31() {
        const COUNT: usize = 16;
        const SZ: usize = <<Fp31 as Serializable>::Size as Unsigned>::USIZE;

        run(|| async {
            let mut rng = thread_rng();
            let mut values = Vec::with_capacity(COUNT);
            values.resize_with(COUNT, || rng.gen::<Fp31>());
            let indices = shuffle_indices(COUNT);

            let sender = sender();
            let (_, _, output) = join3(
                join_all(indices.into_iter().map(|i| sender.send(i, values[i]))),
                sender.close(values.len()),
                sender.as_stream().collect::<Vec<_>>(),
            )
            .await;

            let buf = output.into_iter().flatten().collect::<Vec<_>>();
            for (&v, b) in zip(values.iter(), buf.chunks(SZ)) {
                assert_eq!(v, Fp31::deserialize(GenericArray::from_slice(b)));
            }
        });
    }
}<|MERGE_RESOLUTION|>--- conflicted
+++ resolved
@@ -245,13 +245,8 @@
     /// This occurs when a message cannot reliably be written to the buffer
     /// because it would overflow the buffer.  The data already in the buffer
     /// might not reach the threshold for sending, which means that progress
-<<<<<<< HEAD
-    /// is impossible.  Polling the promise returned by `send` will panic if
-    /// the spare capacity is insufficient.
-=======
     /// is impossible.  Polling the promise returned will panic if the spare
     /// capacity is insufficient.
->>>>>>> 1959b492
     pub fn send<M: Message>(&self, i: usize, m: M) -> Send<'_, M> {
         Send { i, m, sender: self }
     }
