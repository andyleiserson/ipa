--- conflicted
+++ resolved
@@ -162,11 +162,7 @@
         let msg = empty_msg(record_id);
 
         assert!(matches!(
-<<<<<<< HEAD
-            buf.push(&ChannelId::new(Identity::H1, UniqueStepId::default()), &msg),
-=======
-            buf.push(&ChannelId::new(Role::H1, UniqueStepId::default()), msg),
->>>>>>> b7c7ff0a
+            buf.push(&ChannelId::new(Role::H1, UniqueStepId::default()), &msg),
             Err(PushError::OutOfRange { .. }),
         ));
     }
@@ -233,11 +229,7 @@
         let msg = empty_msg(5);
 
         assert!(matches!(
-<<<<<<< HEAD
-            buf.push(&ChannelId::new(Identity::H1, UniqueStepId::default()), &msg),
-=======
-            buf.push(&ChannelId::new(Role::H1, UniqueStepId::default()), msg),
->>>>>>> b7c7ff0a
+            buf.push(&ChannelId::new(Role::H1, UniqueStepId::default()), &msg),
             Ok(None)
         ));
     }
@@ -252,39 +244,7 @@
         // this_msg belongs to current range, should be accepted
         assert!(matches!(buf.push(&channel, &this_msg), Ok(Some(_))));
         // this_msg belongs to next valid range that must be set as current by now
-<<<<<<< HEAD
         assert!(matches!(buf.push(&channel, &next_msg), Ok(Some(_))));
-=======
-        assert!(matches!(buf.push(&channel, next_msg), Ok(Some(_))));
-    }
-
-    #[test]
-    fn returns_sorted_batch() {
-        let channel = ChannelId::new(Role::H1, UniqueStepId::default());
-        let mut buf = SendBuffer::new(Config::default().items_in_batch(10));
-
-        let mut record_ids = (0..10).collect::<Vec<_>>();
-        record_ids.shuffle(&mut thread_rng());
-
-        let mut batch_processed = false;
-        for record in record_ids {
-            let msg = empty_msg(record);
-
-            if let Some(batch) = buf.push(&channel, msg).ok().flatten() {
-                // todo: use https://doc.rust-lang.org/std/vec/struct.Vec.html#method.is_sorted_by
-                // or https://doc.rust-lang.org/std/iter/trait.Iterator.html#method.is_sorted when stable
-                let is_sorted = batch
-                    .as_slice()
-                    .windows(2)
-                    .all(|w| w[0].record_id.cmp(&w[1].record_id) != Ordering::Greater);
-
-                assert!(is_sorted, "batch {batch:?} is not sorted by record_id");
-                batch_processed = true;
-            }
-        }
-
-        assert!(batch_processed);
->>>>>>> b7c7ff0a
     }
 
     fn empty_msg<I: TryInto<u32>>(record_id: I) -> MessageEnvelope
