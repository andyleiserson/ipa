<<<<<<< HEAD
use crate::helpers::Role;
use crate::secret_sharing::replicated::semi_honest::AdditiveShare as SemiHonestAdditiveShare;
use crate::secret_sharing::{Arithmetic as ArithmeticSecretSharing, SecretSharing, SharedValue};
=======
>>>>>>> 72898d67
use crate::{
    bits::Serializable,
    ff::Field,
    helpers::Role,
    protocol::{
        basics::reveal_permutation,
        context::Context,
        sort::{
            generate_permutation::ShuffledPermutationWrapper, ShuffleRevealStep::RevealPermutation,
        },
    },
    secret_sharing::{
        replicated::semi_honest::AdditiveShare as SemiHonestAdditiveShare,
        Arithmetic as ArithmeticSecretSharing, ArithmeticShare, SecretSharing,
    },
};
use async_trait::async_trait;
use futures::future::{join, join_all};
use generic_array::{ArrayLength, GenericArray};
use std::fmt::{Debug, Formatter};
use std::ops::{Add, AddAssign, Mul, Neg, Sub, SubAssign};
use typenum::Unsigned;

#[derive(Clone, PartialEq, Eq)]
pub struct AdditiveShare<V: SharedValue> {
    x: SemiHonestAdditiveShare<V>,
    rx: SemiHonestAdditiveShare<V>,
}

impl<V: SharedValue> SecretSharing<V> for AdditiveShare<V> {
    const ZERO: Self = AdditiveShare::ZERO;
}

impl<V: SharedValue> ArithmeticSecretSharing<V> for AdditiveShare<V> {}

/// A trait that is implemented for various collections of `replicated::malicious::AdditiveShare`.
/// This allows a protocol to downgrade to ordinary `replicated::semi_honest::AdditiveShare`
/// when the protocol is done.  This should not be used directly.
#[async_trait]
pub trait Downgrade: Send {
    type Target: Send;
    async fn downgrade(self) -> UnauthorizedDowngradeWrapper<Self::Target>;
}

#[must_use = "You should not be downgrading `replicated::malicious::AdditiveShare` values without calling `MaliciousValidator::validate()`"]
pub struct UnauthorizedDowngradeWrapper<T>(T);
impl<T> UnauthorizedDowngradeWrapper<T> {
    pub(crate) fn new(v: T) -> Self {
        Self(v)
    }
}

pub trait ThisCodeIsAuthorizedToDowngradeFromMalicious<T> {
    fn access_without_downgrade(self) -> T;
}

impl<V: SharedValue + Debug> Debug for AdditiveShare<V> {
    fn fmt(&self, f: &mut Formatter<'_>) -> std::fmt::Result {
        write!(f, "x: {:?}, rx: {:?}", self.x, self.rx)
    }
}

<<<<<<< HEAD
impl<V: SharedValue> Default for AdditiveShare<V> {
=======
impl<V: ArithmeticShare + Field> Default for AdditiveShare<V> {
>>>>>>> 72898d67
    fn default() -> Self {
        AdditiveShare::new(
            SemiHonestAdditiveShare::default(),
            SemiHonestAdditiveShare::default(),
        )
    }
}

impl<V: SharedValue> AdditiveShare<V> {
    #[must_use]
    pub fn new(x: SemiHonestAdditiveShare<V>, rx: SemiHonestAdditiveShare<V>) -> Self {
        Self { x, rx }
    }

    pub fn x(&self) -> UnauthorizedDowngradeWrapper<&SemiHonestAdditiveShare<V>> {
        UnauthorizedDowngradeWrapper(&self.x)
    }

    pub fn rx(&self) -> &SemiHonestAdditiveShare<V> {
        &self.rx
    }

    pub const ZERO: Self = Self {
        x: SemiHonestAdditiveShare::ZERO,
        rx: SemiHonestAdditiveShare::ZERO,
    };

    /// Returns share of a scalar value.
    pub fn share_known_value(
        helper_role: Role,
        value: V,
        r_share: SemiHonestAdditiveShare<V>,
    ) -> Self {
        Self::new(
            SemiHonestAdditiveShare::share_known_value(helper_role, value),
            r_share * value,
        )
    }
}

impl<F: Field> AdditiveShare<F> {
    /// Returns a pair of replicated secret sharings. One of "one", one of "r"
    pub fn one(helper_role: Role, r_share: SemiHonestAdditiveShare<F>) -> Self {
        Self::new(SemiHonestAdditiveShare::one(helper_role), r_share)
    }
}

impl<V: SharedValue> Add<Self> for &AdditiveShare<V> {
    type Output = AdditiveShare<V>;

    fn add(self, rhs: Self) -> Self::Output {
        AdditiveShare {
            x: &self.x + &rhs.x,
            rx: &self.rx + &rhs.rx,
        }
    }
}

impl<V: SharedValue> Add<&Self> for AdditiveShare<V> {
    type Output = Self;

    fn add(mut self, rhs: &Self) -> Self::Output {
        self += rhs;
        self
    }
}

impl<V: SharedValue> AddAssign<&Self> for AdditiveShare<V> {
    fn add_assign(&mut self, rhs: &Self) {
        self.x += &rhs.x;
        self.rx += &rhs.rx;
    }
}

impl<V: SharedValue> Neg for AdditiveShare<V> {
    type Output = Self;

    fn neg(self) -> Self {
        Self {
            x: -self.x,
            rx: -self.rx,
        }
    }
}

impl<V: SharedValue> Sub<Self> for &AdditiveShare<V> {
    type Output = AdditiveShare<V>;

    fn sub(self, rhs: Self) -> Self::Output {
        AdditiveShare {
            x: &self.x - &rhs.x,
            rx: &self.rx - &rhs.rx,
        }
    }
}
impl<V: SharedValue> Sub<&Self> for AdditiveShare<V> {
    type Output = Self;

    fn sub(mut self, rhs: &Self) -> Self::Output {
        self -= rhs;
        self
    }
}

impl<V: SharedValue> SubAssign<&Self> for AdditiveShare<V> {
    fn sub_assign(&mut self, rhs: &Self) {
        self.x -= &rhs.x;
        self.rx -= &rhs.rx;
    }
}

impl<V: SharedValue> Mul<V> for AdditiveShare<V> {
    type Output = Self;

    fn mul(self, rhs: V) -> Self::Output {
        Self {
            x: self.x * rhs,
            rx: self.rx * rhs,
        }
    }
}

/// todo serde macro for these collections so we can hide the crazy size calculations
impl<V: ArithmeticShare> Serializable for AdditiveShare<V>
where
    SemiHonestAdditiveShare<V>: Serializable,
    <SemiHonestAdditiveShare<V> as Serializable>::Size:
        Add<<SemiHonestAdditiveShare<V> as Serializable>::Size>,
    <<SemiHonestAdditiveShare<V> as Serializable>::Size as Add<
        <SemiHonestAdditiveShare<V> as Serializable>::Size,
    >>::Output: ArrayLength<u8>,
{
    type Size = <<SemiHonestAdditiveShare<V> as Serializable>::Size as Add<
        <SemiHonestAdditiveShare<V> as Serializable>::Size,
    >>::Output;

    fn serialize(self, buf: &mut GenericArray<u8, Self::Size>) {
        let (left, right) =
            buf.split_at_mut(<SemiHonestAdditiveShare<V> as Serializable>::Size::USIZE);
        self.x.serialize(GenericArray::from_mut_slice(left));
        self.rx.serialize(GenericArray::from_mut_slice(right));
    }

    fn deserialize(buf: &GenericArray<u8, Self::Size>) -> Self {
        let x =
            <SemiHonestAdditiveShare<V> as Serializable>::deserialize(GenericArray::from_slice(
                &buf[..<SemiHonestAdditiveShare<V> as Serializable>::Size::USIZE],
            ));
        let rx =
            <SemiHonestAdditiveShare<V> as Serializable>::deserialize(GenericArray::from_slice(
                &buf[<SemiHonestAdditiveShare<V> as Serializable>::Size::USIZE..],
            ));
        Self { x, rx }
    }
}

#[async_trait]
impl<F: Field> Downgrade for AdditiveShare<F> {
    type Target = SemiHonestAdditiveShare<F>;
    async fn downgrade(self) -> UnauthorizedDowngradeWrapper<Self::Target> {
        UnauthorizedDowngradeWrapper(self.x)
    }
}

#[async_trait]
impl<T, U> Downgrade for (T, U)
where
    T: Downgrade,
    U: Downgrade,
{
    type Target = (<T>::Target, <U>::Target);
    async fn downgrade(self) -> UnauthorizedDowngradeWrapper<Self::Target> {
        let output = join(self.0.downgrade(), self.1.downgrade()).await;
        UnauthorizedDowngradeWrapper((
            output.0.access_without_downgrade(),
            output.1.access_without_downgrade(),
        ))
    }
}

#[async_trait]
impl<'a, F: Field> Downgrade for ShuffledPermutationWrapper<'a, F> {
    type Target = Vec<u32>;
    /// For ShuffledPermutationWrapper on downgrading, we return revealed permutation. This runs reveal on the malicious context
    async fn downgrade(self) -> UnauthorizedDowngradeWrapper<Self::Target> {
        let output = reveal_permutation(self.m_ctx.narrow(&RevealPermutation), &self.perm)
            .await
            .unwrap();
        UnauthorizedDowngradeWrapper(output)
    }
}

#[async_trait]
impl<T> Downgrade for Vec<T>
where
    T: Downgrade,
{
    type Target = Vec<<T as Downgrade>::Target>;
    async fn downgrade(self) -> UnauthorizedDowngradeWrapper<Self::Target> {
        let result = join_all(
            self.into_iter()
                .map(|v| async move { v.downgrade().await.access_without_downgrade() }),
        );
        UnauthorizedDowngradeWrapper(result.await)
    }
}

impl<T> ThisCodeIsAuthorizedToDowngradeFromMalicious<T> for UnauthorizedDowngradeWrapper<T> {
    fn access_without_downgrade(self) -> T {
        self.0
    }
}

#[cfg(all(test, not(feature = "shuttle")))]
mod tests {
    use super::{AdditiveShare, Downgrade, ThisCodeIsAuthorizedToDowngradeFromMalicious};
    use crate::ff::{Field, Fp31};
    use crate::helpers::Role;
    use crate::rand::thread_rng;
    use crate::secret_sharing::{
        replicated::semi_honest::AdditiveShare as SemiHonestAdditiveShare, IntoShares,
    };
    use crate::test_fixture::Reconstruct;
    use proptest::prelude::Rng;

    #[test]
    #[allow(clippy::many_single_char_names)]
    fn test_local_operations() {
        let mut rng = rand::thread_rng();

        let a = rng.gen::<Fp31>();
        let b = rng.gen::<Fp31>();
        let c = rng.gen::<Fp31>();
        let d = rng.gen::<Fp31>();
        let e = rng.gen::<Fp31>();
        let f = rng.gen::<Fp31>();
        // Randomization constant
        let r = rng.gen::<Fp31>();

        let a_shared = a.share_with(&mut rng);
        let b_shared = b.share_with(&mut rng);
        let c_shared = c.share_with(&mut rng);
        let d_shared = d.share_with(&mut rng);
        let e_shared = e.share_with(&mut rng);
        let f_shared = f.share_with(&mut rng);
        // Randomization constant
        let r_shared = r.share_with(&mut rng);

        let ra = a * r;
        let rb = b * r;
        let rc = c * r;
        let rd = d * r;
        let re = e * r;
        let rf = f * r;

        let ra_shared = ra.share_with(&mut rng);
        let rb_shared = rb.share_with(&mut rng);
        let rc_shared = rc.share_with(&mut rng);
        let rd_shared = rd.share_with(&mut rng);
        let re_shared = re.share_with(&mut rng);
        let rf_shared = rf.share_with(&mut rng);

        let roles = [Role::H1, Role::H2, Role::H3];
        let mut results = Vec::with_capacity(3);

        for i in 0..3 {
            let helper_role = roles[i];

            // Avoiding copies here is a real pain: clone!
            let malicious_a = AdditiveShare::new(a_shared[i].clone(), ra_shared[i].clone());
            let malicious_b = AdditiveShare::new(b_shared[i].clone(), rb_shared[i].clone());
            let malicious_c = AdditiveShare::new(c_shared[i].clone(), rc_shared[i].clone());
            let malicious_d = AdditiveShare::new(d_shared[i].clone(), rd_shared[i].clone());
            let malicious_e = AdditiveShare::new(e_shared[i].clone(), re_shared[i].clone());
            let malicious_f = AdditiveShare::new(f_shared[i].clone(), rf_shared[i].clone());

            let malicious_a_plus_b = malicious_a + &malicious_b;
            let malicious_c_minus_d = malicious_c - &malicious_d;
            let malicious_1_minus_e =
                AdditiveShare::one(helper_role, r_shared[i].clone()) - &malicious_e;
            let malicious_2f = malicious_f * Fp31::from(2_u128);

            let mut temp = -malicious_a_plus_b - &malicious_c_minus_d - &malicious_1_minus_e;
            temp = temp * Fp31::from(6_u128);
            results.push(temp + &malicious_2f);
        }

        let correct =
            (-(a + b) - (c - d) - (Fp31::ONE - e)) * Fp31::from(6_u128) + Fp31::from(2_u128) * f;

        assert_eq!(
            [
                results[0].x().access_without_downgrade(),
                results[1].x().access_without_downgrade(),
                results[2].x().access_without_downgrade(),
            ]
            .reconstruct(),
            correct,
        );
        assert_eq!(
            [results[0].rx(), results[1].rx(), results[2].rx()].reconstruct(),
            correct * r,
        );
    }

    #[tokio::test]
    async fn downgrade() {
        let mut rng = thread_rng();
        let x = SemiHonestAdditiveShare::new(rng.gen::<Fp31>(), rng.gen());
        let y = SemiHonestAdditiveShare::new(rng.gen::<Fp31>(), rng.gen());
        let m = AdditiveShare::new(x.clone(), y);
        assert_eq!(x, m.downgrade().await.access_without_downgrade());
    }
}<|MERGE_RESOLUTION|>--- conflicted
+++ resolved
@@ -1,9 +1,3 @@
-<<<<<<< HEAD
-use crate::helpers::Role;
-use crate::secret_sharing::replicated::semi_honest::AdditiveShare as SemiHonestAdditiveShare;
-use crate::secret_sharing::{Arithmetic as ArithmeticSecretSharing, SecretSharing, SharedValue};
-=======
->>>>>>> 72898d67
 use crate::{
     bits::Serializable,
     ff::Field,
@@ -17,7 +11,7 @@
     },
     secret_sharing::{
         replicated::semi_honest::AdditiveShare as SemiHonestAdditiveShare,
-        Arithmetic as ArithmeticSecretSharing, ArithmeticShare, SecretSharing,
+        Arithmetic as ArithmeticSecretSharing, SecretSharing, SharedValue,
     },
 };
 use async_trait::async_trait;
@@ -66,11 +60,7 @@
     }
 }
 
-<<<<<<< HEAD
 impl<V: SharedValue> Default for AdditiveShare<V> {
-=======
-impl<V: ArithmeticShare + Field> Default for AdditiveShare<V> {
->>>>>>> 72898d67
     fn default() -> Self {
         AdditiveShare::new(
             SemiHonestAdditiveShare::default(),
@@ -194,7 +184,7 @@
 }
 
 /// todo serde macro for these collections so we can hide the crazy size calculations
-impl<V: ArithmeticShare> Serializable for AdditiveShare<V>
+impl<V: SharedValue> Serializable for AdditiveShare<V>
 where
     SemiHonestAdditiveShare<V>: Serializable,
     <SemiHonestAdditiveShare<V> as Serializable>::Size:
