<<<<<<< HEAD
use super::SharedValue;
use crate::bits::Fp2Array;
use crate::rand::{thread_rng, Rng};
use crate::secret_sharing::replicated::semi_honest::{AdditiveShare, XorShare};
=======
use crate::{
    rand::{thread_rng, Rng},
    secret_sharing::{
        replicated::semi_honest::{AdditiveShare, XorShare},
        ArithmeticShare, BooleanShare,
    },
};
>>>>>>> 72898d67
use rand::distributions::{Distribution, Standard};

pub trait IntoShares<T>: Sized {
    fn share(self) -> [T; 3] {
        self.share_with(&mut thread_rng())
    }
    fn share_with<R: Rng>(self, rng: &mut R) -> [T; 3];
}

impl<V> IntoShares<AdditiveShare<V>> for V
where
    V: SharedValue,
    Standard: Distribution<V>,
{
    fn share_with<R: Rng>(self, rng: &mut R) -> [AdditiveShare<V>; 3] {
        let x1 = rng.gen::<V>();
        let x2 = rng.gen::<V>();
        let x3 = self - (x1 + x2);

        [
            AdditiveShare::new(x1, x2),
            AdditiveShare::new(x2, x3),
            AdditiveShare::new(x3, x1),
        ]
    }
}

impl<V> IntoShares<XorShare<V>> for V
where
    V: Fp2Array,
    Standard: Distribution<V>,
{
    fn share_with<R: Rng>(self, rng: &mut R) -> [XorShare<V>; 3] {
        let s0 = rng.gen::<V>();
        let s1 = rng.gen::<V>();
        let s2 = self ^ s0 ^ s1;
        [
            XorShare::new(s0, s1),
            XorShare::new(s1, s2),
            XorShare::new(s2, s0),
        ]
    }
}

impl<U, V, T> IntoShares<Vec<T>> for V
where
    U: IntoShares<T>,
    V: IntoIterator<Item = U>,
{
    fn share_with<R: Rng>(self, rng: &mut R) -> [Vec<T>; 3] {
        let it = self.into_iter();
        let (lower_bound, upper_bound) = it.size_hint();
        let len = upper_bound.unwrap_or(lower_bound);
        let mut res = [
            Vec::with_capacity(len),
            Vec::with_capacity(len),
            Vec::with_capacity(len),
        ];
        for u in it {
            for (i, s) in u.share_with(rng).into_iter().enumerate() {
                res[i].push(s);
            }
        }
        res
    }
}

// TODO: make a macro so we can use arbitrary-sized tuples
impl IntoShares<()> for () {
    fn share_with<R: Rng>(self, _rng: &mut R) -> [(); 3] {
        [(), (), ()]
    }
}

impl<T, U, V, W> IntoShares<(T, U)> for (V, W)
where
    T: Sized,
    U: Sized,
    V: IntoShares<T>,
    W: IntoShares<U>,
{
    fn share_with<R: Rng>(self, rng: &mut R) -> [(T, U); 3] {
        let [a0, a1, a2] = self.0.share_with(rng);
        let [b0, b1, b2] = self.1.share_with(rng);
        [(a0, b0), (a1, b1), (a2, b2)]
    }
}<|MERGE_RESOLUTION|>--- conflicted
+++ resolved
@@ -1,17 +1,9 @@
-<<<<<<< HEAD
 use super::SharedValue;
-use crate::bits::Fp2Array;
-use crate::rand::{thread_rng, Rng};
-use crate::secret_sharing::replicated::semi_honest::{AdditiveShare, XorShare};
-=======
 use crate::{
+    bits::Fp2Array,
     rand::{thread_rng, Rng},
-    secret_sharing::{
-        replicated::semi_honest::{AdditiveShare, XorShare},
-        ArithmeticShare, BooleanShare,
-    },
+    secret_sharing::replicated::semi_honest::{AdditiveShare, XorShare},
 };
->>>>>>> 72898d67
 use rand::distributions::{Distribution, Standard};
 
 pub trait IntoShares<T>: Sized {
