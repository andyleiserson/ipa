<<<<<<< HEAD
use crate::error::Error;
use crate::helpers::mock::TestHelperGateway;
=======
use crate::helpers::messaging::Gateway;
>>>>>>> fb9eeffe
use crate::helpers::prss::{Participant, SpaceIndex};
use crate::protocol::{sort::ShuffleStep, QueryId, Step};
use crate::test_fixture::make_participants;
<<<<<<< HEAD
use std::fmt::{Debug, Display, Formatter};
=======
use std::fmt::{Debug, Formatter};
use std::sync::Arc;

use crate::test_fixture::fabric::{InMemoryEndpoint, InMemoryNetwork};
>>>>>>> fb9eeffe

/// Test environment for protocols to run tests that require communication between helpers.
/// For now the messages sent through it never leave the test infra memory perimeter, so
/// there is no need to associate each of them with `QueryId`, but this API makes it possible
/// to do if we need it.
#[derive(Debug)]
#[allow(clippy::module_name_repetitions)]
pub struct TestWorld<S: SpaceIndex> {
    pub query_id: QueryId,
    pub gateways: [Gateway<S, Arc<InMemoryEndpoint<S>>>; 3],
    pub participants: [Participant<S>; 3],
    _network: Arc<InMemoryNetwork<S>>,
}

/// Creates a new `TestWorld` instance.
///
/// # Panics
/// No panic is expected.
#[must_use]
pub fn make<S: Step + SpaceIndex>(query_id: QueryId) -> TestWorld<S> {
    let participants = make_participants();
    let participants = [participants.0, participants.1, participants.2];
    let network = InMemoryNetwork::new();
    let gateways = network
        .endpoints
        .iter()
        .map(|endpoint| Gateway::new(endpoint.identity, Arc::clone(endpoint)))
        .collect::<Vec<_>>()
        .try_into()
        .unwrap();

    TestWorld {
        query_id,
        gateways,
        participants,
        _network: network,
    }
}

#[derive(Debug, Copy, Clone, PartialEq, Eq, Hash)]
pub enum TestStep {
    Mul1(u8),
    Mul2,
    Reshare(u8),
    Reveal(u8),
    Shuffle(ShuffleStep),
    Unshuffle(ShuffleStep),
}

impl Display for TestStep {
    fn fmt(&self, f: &mut Formatter<'_>) -> std::fmt::Result {
        match self {
<<<<<<< HEAD
            Self::Mul1(u) => write!(f, "mul1/{}", u),
            Self::Mul2 => write!(f, "mul2"),
            Self::Reshare(u) => write!(f, "reshare/{}", u),
            Self::Reveal(u) => write!(f, "reveal/{}", u),
            Self::Shuffle => write!(f, "shuffle"),
        }
    }
}

impl TryFrom<String> for TestStep {
    type Error = Error;

    fn try_from(value: String) -> Result<Self, Self::Error> {
        let value = value.strip_prefix('/').unwrap_or(&value).to_lowercase();
        if value == "mul2" {
            Ok(Self::Mul2)
        } else {
            value
                .split_once('/')
                .and_then(|(pre, suf)| (pre == "mul1").then_some(suf))
                .and_then(|suf| suf.parse::<u8>().ok())
                .map(Self::Mul1)
                .ok_or_else(|| Error::path_parse_error(&value))
=======
            TestStep::Mul1(v) => write!(f, "TestStep/Mul1[{}]", v),
            TestStep::Mul2 => write!(f, "TestStep/Mul2"),
            TestStep::Reshare(v) => write!(f, "TestStep/Reshare[{}]", v),
            TestStep::Reveal(v) => write!(f, "TestStep/Reveal[{}]", v),
            TestStep::Shuffle(v) => write!(f, "TestStep/Shuffle[{:?}]", v),
            TestStep::Unshuffle(v) => write!(f, "TestStep/Unshuffle[{:?}]", v),
>>>>>>> fb9eeffe
        }
    }
}

impl Step for TestStep {}

impl SpaceIndex for TestStep {
    const MAX: usize = u8::BITS as usize * 3 + ShuffleStep::MAX * 2 + 1;
    fn as_usize(&self) -> usize {
        let u8_size = u8::BITS as usize;
        match self {
            TestStep::Mul1(s) => *s as usize,
            TestStep::Mul2 => u8_size,
            TestStep::Reshare(s) => u8_size + 1 + *s as usize,
            TestStep::Reveal(s) => u8_size * 2 + 1 + *s as usize,
            TestStep::Shuffle(s) => u8_size * 3 + 1 + s.as_usize(),
            TestStep::Unshuffle(s) => u8_size * 3 + 1 + ShuffleStep::MAX + s.as_usize(),
        }
    }
}<|MERGE_RESOLUTION|>--- conflicted
+++ resolved
@@ -1,20 +1,11 @@
-<<<<<<< HEAD
 use crate::error::Error;
-use crate::helpers::mock::TestHelperGateway;
-=======
 use crate::helpers::messaging::Gateway;
->>>>>>> fb9eeffe
 use crate::helpers::prss::{Participant, SpaceIndex};
 use crate::protocol::{sort::ShuffleStep, QueryId, Step};
+use crate::test_fixture::fabric::{InMemoryEndpoint, InMemoryNetwork};
 use crate::test_fixture::make_participants;
-<<<<<<< HEAD
 use std::fmt::{Debug, Display, Formatter};
-=======
-use std::fmt::{Debug, Formatter};
 use std::sync::Arc;
-
-use crate::test_fixture::fabric::{InMemoryEndpoint, InMemoryNetwork};
->>>>>>> fb9eeffe
 
 /// Test environment for protocols to run tests that require communication between helpers.
 /// For now the messages sent through it never leave the test infra memory perimeter, so
@@ -67,12 +58,12 @@
 impl Display for TestStep {
     fn fmt(&self, f: &mut Formatter<'_>) -> std::fmt::Result {
         match self {
-<<<<<<< HEAD
             Self::Mul1(u) => write!(f, "mul1/{}", u),
             Self::Mul2 => write!(f, "mul2"),
             Self::Reshare(u) => write!(f, "reshare/{}", u),
             Self::Reveal(u) => write!(f, "reveal/{}", u),
-            Self::Shuffle => write!(f, "shuffle"),
+            Self::Shuffle(step) => write!(f, "shuffle/{}", step),
+            Self::Unshuffle(step) => write!(f, "unshuffle/{}", step),
         }
     }
 }
@@ -91,14 +82,6 @@
                 .and_then(|suf| suf.parse::<u8>().ok())
                 .map(Self::Mul1)
                 .ok_or_else(|| Error::path_parse_error(&value))
-=======
-            TestStep::Mul1(v) => write!(f, "TestStep/Mul1[{}]", v),
-            TestStep::Mul2 => write!(f, "TestStep/Mul2"),
-            TestStep::Reshare(v) => write!(f, "TestStep/Reshare[{}]", v),
-            TestStep::Reveal(v) => write!(f, "TestStep/Reveal[{}]", v),
-            TestStep::Shuffle(v) => write!(f, "TestStep/Shuffle[{:?}]", v),
-            TestStep::Unshuffle(v) => write!(f, "TestStep/Unshuffle[{:?}]", v),
->>>>>>> fb9eeffe
         }
     }
 }
