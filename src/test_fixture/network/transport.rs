--- conflicted
+++ resolved
@@ -5,12 +5,7 @@
         HelperIdentity, NoResourceIdentifier, QueryIdBinding, ReceiveRecords, RouteId, RouteParams,
         StepBinding, StreamCollection, Transport, TransportCallbacks,
     },
-<<<<<<< HEAD
     protocol::{GenericStep, QueryId},
-    test_fixture::network::{receive::ReceiveRecords, stream::StreamCollection},
-=======
-    protocol::{QueryId, Step},
->>>>>>> a4951900
 };
 use ::tokio::sync::{
     mpsc::{channel, Receiver, Sender},
