// there isn't an easy way to compose const strings at compile time, so we will hard-code
// everything
// I'm not sure what the preceding comment was referring to hard coding, but the way
// to compose const strings at compile time is concat!()

pub mod echo {
    use crate::net::Error;
    use async_trait::async_trait;
    use axum::extract::{FromRequest, Query, RequestParts};
    use hyper::http::uri;
    use std::collections::HashMap;

    #[derive(Debug, Default, Clone, PartialEq, Eq)]
    #[cfg_attr(feature = "enable-serde", derive(serde::Serialize, serde::Deserialize))]
    pub struct Request {
        pub query_params: HashMap<String, String>,
        pub headers: HashMap<String, String>,
    }

    impl Request {
        pub fn new(
            query_params: HashMap<String, String>,
            headers: HashMap<String, String>,
        ) -> Self {
            Self {
                query_params,
                headers,
            }
        }
        pub fn try_into_http_request(
            self,
            scheme: uri::Scheme,
            authority: uri::Authority,
        ) -> Result<hyper::Request<hyper::Body>, Error> {
            let qps = self
                .query_params
                .iter()
                .map(|(k, v)| format!("{k}={v}"))
                .collect::<Vec<_>>()
                .join("&");
            let uri = uri::Uri::builder()
                .scheme(scheme)
                .authority(authority)
                .path_and_query(format!("/echo?{qps}"))
                .build()?;

            let req = self
                .headers
                .into_iter()
                .fold(hyper::Request::get(uri), |req, (k, v)| req.header(k, v));
            Ok(req.body(hyper::Body::empty())?)
        }
    }

    #[cfg(feature = "enable-serde")]
    #[async_trait]
    impl<B: Send> FromRequest<B> for Request {
        type Rejection = Error;

        async fn from_request(req: &mut RequestParts<B>) -> Result<Self, Self::Rejection> {
            let Query::<HashMap<String, String>>(query_params) = req.extract().await?;
            let headers = req
                .headers()
                .iter()
                .filter_map(|(name, value)| match value.to_str() {
                    Ok(header_value) => Some((name.to_string(), header_value.to_string())),
                    Err(_) => None,
                })
                .collect();
            Ok(Request {
                query_params,
                headers,
            })
        }
    }

    pub const AXUM_PATH: &str = "/echo";
}

pub mod query {
    use crate::{
        ff::FieldType,
        helpers::query::{IpaQueryConfig, QueryConfig, QueryType},
        net::Error,
    };
    use async_trait::async_trait;
    use axum::extract::{FromRequest, Query, RequestParts};
    use std::{
        fmt::{Display, Formatter},
        num::NonZeroU32,
    };

    /// wrapper around [`QueryConfig`] to enable extraction from an `Axum` request. To be used with
    /// the `create` and `prepare` commands
    struct QueryConfigQueryParams(pub QueryConfig);

    impl std::ops::Deref for QueryConfigQueryParams {
        type Target = QueryConfig;

        fn deref(&self) -> &Self::Target {
            &self.0
        }
    }

    #[async_trait]
    impl<B: Send> FromRequest<B> for QueryConfigQueryParams {
        type Rejection = Error;

        async fn from_request(req: &mut RequestParts<B>) -> Result<Self, Self::Rejection> {
            #[derive(serde::Deserialize)]
            struct QueryTypeParam {
                field_type: FieldType,
                query_type: String,
            }
            let Query(QueryTypeParam {
                field_type,
                query_type,
            }) = req.extract().await?;

            let query_type = match query_type.as_str() {
                #[cfg(any(test, feature = "cli", feature = "test-fixture"))]
                QueryType::TEST_MULTIPLY_STR => Ok(QueryType::TestMultiply),
                QueryType::IPA_STR => {
                    #[derive(serde::Deserialize)]
                    struct IPAQueryConfigParam {
                        per_user_credit_cap: u32,
                        max_breakdown_key: u32,
                        attribution_window_seconds: Option<NonZeroU32>,
                        num_multi_bits: u32,
                    }
                    let Query(IPAQueryConfigParam {
                        per_user_credit_cap,
                        max_breakdown_key,
                        attribution_window_seconds,
                        num_multi_bits,
                    }) = req.extract().await?;

                    Ok(QueryType::Ipa(IpaQueryConfig {
                        per_user_credit_cap,
                        max_breakdown_key,
                        attribution_window_seconds,
                        num_multi_bits,
                    }))
                }
                other => Err(Error::bad_query_value("query_type", other)),
            }?;
            Ok(QueryConfigQueryParams(QueryConfig {
                field_type,
                query_type,
            }))
        }
    }

    impl Display for QueryConfigQueryParams {
        fn fmt(&self, f: &mut Formatter<'_>) -> std::fmt::Result {
            write!(f, "field_type={:?}&", self.field_type)?;
            match self.query_type {
                #[cfg(any(test, feature = "test-fixture", feature = "cli"))]
                QueryType::TestMultiply => write!(f, "query_type={}", QueryType::TEST_MULTIPLY_STR),
                QueryType::Ipa(config) => {
                    write!(
                        f,
                        "query_type={}&per_user_credit_cap={}&max_breakdown_key={}&num_multi_bits={}",
                        QueryType::IPA_STR,
                        config.per_user_credit_cap,
                        config.max_breakdown_key,
                        config.num_multi_bits,
                    )?;

                    if let Some(window) = config.attribution_window_seconds {
                        write!(f, "&attribution_window_seconds={}", window.get())?;
                    }

                    Ok(())
                }
            }
        }
    }

    pub const BASE_AXUM_PATH: &str = "/query";

    pub mod create {
        use crate::{
            helpers::query::QueryConfig,
            net::{
                http_serde::query::{QueryConfigQueryParams, BASE_AXUM_PATH},
                Error,
            },
            protocol::QueryId,
        };
        use async_trait::async_trait;
        use axum::extract::{FromRequest, RequestParts};
        use hyper::http::uri;

        #[derive(Debug, Clone)]
        pub struct Request {
            pub query_config: QueryConfig,
        }

        impl Request {
            pub fn new(query_config: QueryConfig) -> Request {
                Request { query_config }
            }

            pub fn try_into_http_request(
                self,
                scheme: uri::Scheme,
                authority: uri::Authority,
            ) -> Result<hyper::Request<hyper::Body>, Error> {
                let uri = uri::Builder::new()
                    .scheme(scheme)
                    .authority(authority)
                    .path_and_query(format!(
                        "{}?{}",
                        BASE_AXUM_PATH,
                        QueryConfigQueryParams(self.query_config)
                    ))
                    .build()?;
                Ok(hyper::Request::post(uri).body(hyper::Body::empty())?)
            }
        }

        #[async_trait]
        impl<B: Send> FromRequest<B> for Request {
            type Rejection = Error;

            async fn from_request(req: &mut RequestParts<B>) -> Result<Self, Self::Rejection> {
                let QueryConfigQueryParams(query_config) = req.extract().await?;
                Ok(Self { query_config })
            }
        }

        #[cfg_attr(feature = "enable-serde", derive(serde::Serialize, serde::Deserialize))]
        pub struct ResponseBody {
            pub query_id: QueryId,
        }

        pub const AXUM_PATH: &str = "/";
    }

    pub mod prepare {
        use crate::{
            helpers::{query::PrepareQuery, RoleAssignment},
            net::{
                http_serde::query::{QueryConfigQueryParams, BASE_AXUM_PATH},
                Error,
            },
        };
        use async_trait::async_trait;
        use axum::{
            extract::{FromRequest, Path, RequestParts},
            http::uri,
            Json,
        };
        use hyper::header::CONTENT_TYPE;

        #[derive(Debug, Clone)]
        pub struct Request {
            pub data: PrepareQuery,
        }

        impl Request {
            pub fn new(data: PrepareQuery) -> Self {
                Self { data }
            }
            pub fn try_into_http_request(
                self,
                scheme: uri::Scheme,
                authority: uri::Authority,
            ) -> Result<hyper::Request<hyper::Body>, Error> {
                let uri = uri::Uri::builder()
                    .scheme(scheme)
                    .authority(authority)
                    .path_and_query(format!(
                        "{}/{}?{}",
                        BASE_AXUM_PATH,
                        self.data.query_id.as_ref(),
                        QueryConfigQueryParams(self.data.config),
                    ))
                    .build()?;
                let body = RequestBody {
                    roles: self.data.roles,
                };
                let body = hyper::Body::from(serde_json::to_string(&body)?);
                Ok(hyper::Request::post(uri)
                    .header(CONTENT_TYPE, "application/json")
                    .body(body)?)
            }
        }

        #[async_trait]
        impl FromRequest<hyper::Body> for Request {
            type Rejection = Error;

            async fn from_request(
                req: &mut RequestParts<hyper::Body>,
            ) -> Result<Self, Self::Rejection> {
                let Path(query_id) = req.extract().await?;
                let QueryConfigQueryParams(config) = req.extract().await?;
                let Json(RequestBody { roles }) = req.extract().await?;
                Ok(Request {
                    data: PrepareQuery {
                        query_id,
                        config,
                        roles,
                    },
                })
            }
        }

        #[cfg_attr(feature = "enable-serde", derive(serde::Serialize, serde::Deserialize))]
        struct RequestBody {
            roles: RoleAssignment,
        }

        pub const AXUM_PATH: &str = "/:query_id";
    }

    pub mod input {
        use crate::{
            helpers::{query::QueryInput, ByteArrStream},
            net::{http_serde::query::BASE_AXUM_PATH, Error},
        };
        use async_trait::async_trait;
        use axum::{
            extract::{BodyStream, FromRequest, Path, RequestParts},
            http::uri,
        };
        use hyper::{
            body::{Bytes, HttpBody},
            header::CONTENT_TYPE,
            Body,
        };

        #[derive(Debug)]
        pub struct Request {
            pub query_input: QueryInput,
        }

        impl Request {
            pub fn new(query_input: QueryInput) -> Self {
                Self { query_input }
            }

            #[allow(clippy::type_complexity)] // to be addressed in follow-up
            pub fn try_into_http_request(
                self,
                scheme: uri::Scheme,
                authority: uri::Authority,
            ) -> Result<hyper::Request<Body>, Error> {
                let uri = uri::Uri::builder()
                    .scheme(scheme)
                    .authority(authority)
                    .path_and_query(format!(
                        "{}/{}/input",
                        BASE_AXUM_PATH,
                        self.query_input.query_id.as_ref(),
                    ))
                    .build()?;
                let body = Body::wrap_stream(self.query_input.input_stream);
                Ok(hyper::Request::post(uri)
                    .header(CONTENT_TYPE, "application/octet-stream")
                    .body(body)?)
            }
        }

        struct ByteArrStreamFromReq(ByteArrStream);

        #[async_trait]
        impl<B: HttpBody<Data = Bytes, Error = hyper::Error> + Send + 'static> FromRequest<B>
            for ByteArrStreamFromReq
        {
            type Rejection = Error;

            async fn from_request(req: &mut RequestParts<B>) -> Result<Self, Self::Rejection> {
                let body: BodyStream = req.extract().await?;

                Ok(ByteArrStreamFromReq(body.into()))
            }
        }

        #[async_trait]
        impl FromRequest<Body> for Request {
            type Rejection = Error;

            async fn from_request(req: &mut RequestParts<Body>) -> Result<Self, Self::Rejection> {
                let Path(query_id) = req.extract().await?;
                let ByteArrStreamFromReq(input_stream) = req.extract().await?;

                Ok(Request {
                    query_input: QueryInput {
                        query_id,
                        input_stream,
                    },
                })
            }
        }

        pub const AXUM_PATH: &str = "/:query_id/input";
    }

    pub mod step {
        use crate::{
<<<<<<< HEAD
            helpers::HelperIdentity,
            net::{
                http_serde::query::{OriginHeader, BASE_AXUM_PATH},
                Error,
            },
            protocol::{step::GateImpl, QueryId},
=======
            net::{http_serde::query::BASE_AXUM_PATH, Error},
            protocol::{step, QueryId},
>>>>>>> e3f57295
        };
        use async_trait::async_trait;
        use axum::{
            extract::{BodyStream, FromRequest, Path, RequestParts},
            http::uri,
        };

        // When this type is used on the client side, `B` is `hyper::Body`. When this type
        // is used on the server side, `B` can be any body type supported by axum.
        #[derive(Debug)]
        pub struct Request<B> {
            pub query_id: QueryId,
            pub gate: GateImpl,
            pub body: B,
        }

        impl<B> Request<B> {
<<<<<<< HEAD
            pub fn new(origin: HelperIdentity, query_id: QueryId, gate: GateImpl, body: B) -> Self {
=======
            pub fn new(query_id: QueryId, step: step::Descriptive, body: B) -> Self {
>>>>>>> e3f57295
                Self {
                    query_id,
                    gate,
                    body,
                }
            }
        }

        /// Convert to hyper request. Used on client side.
        impl Request<hyper::Body> {
            pub fn try_into_http_request(
                self,
                scheme: uri::Scheme,
                authority: uri::Authority,
            ) -> Result<hyper::Request<hyper::Body>, Error> {
                let uri = uri::Uri::builder()
                    .scheme(scheme)
                    .authority(authority)
                    .path_and_query(format!(
                        "{}/{}/step/{}",
                        BASE_AXUM_PATH,
                        self.query_id.as_ref(),
                        self.gate.as_ref()
                    ))
                    .build()?;
                Ok(hyper::Request::post(uri).body(self.body)?)
            }
        }

        /// Convert from axum request. Used on server side.
        #[async_trait]
        impl<B> FromRequest<B> for Request<BodyStream>
        where
            B: Send,
            BodyStream: FromRequest<B>,
            Error: From<<BodyStream as FromRequest<B>>::Rejection>,
        {
            type Rejection = Error;

            // Rust pedantry: letting Rust infer the type parameter for the first `extract()` call
            // from the LHS of the assignment kind of works, but it requires additional guidance (in
            // the form of trait bounds on the impl) to see that PathRejection can be converted to
            // Error. Writing `Path` twice somehow avoids that.
            async fn from_request(req: &mut RequestParts<B>) -> Result<Self, Self::Rejection> {
<<<<<<< HEAD
                let Path((query_id, gate)) = req.extract::<Path<_>>().await?;
                let origin_header = req.extract::<OriginHeader>().await?;
=======
                let Path((query_id, step)) = req.extract::<Path<_>>().await?;
>>>>>>> e3f57295
                let body = req.extract::<BodyStream>().await?;
                Ok(Self {
                    query_id,
                    gate,
                    body,
                })
            }
        }

        pub const AXUM_PATH: &str = "/:query_id/step/*step";
    }

    pub mod results {
        use crate::{net::Error, protocol::QueryId};
        use async_trait::async_trait;
        use axum::extract::{FromRequest, Path, RequestParts};

        #[derive(Debug, Clone)]
        pub struct Request {
            pub query_id: QueryId,
        }

        impl Request {
            #[cfg(any(all(test, not(feature = "shuttle")), feature = "cli"))] // needed because client is blocking; remove when non-blocking
            pub fn new(query_id: QueryId) -> Self {
                Self { query_id }
            }

            #[cfg(any(all(test, not(feature = "shuttle")), feature = "cli"))] // needed because client is blocking; remove when non-blocking
            pub fn try_into_http_request(
                self,
                scheme: axum::http::uri::Scheme,
                authority: axum::http::uri::Authority,
            ) -> Result<hyper::Request<hyper::Body>, Error> {
                let uri = axum::http::uri::Uri::builder()
                    .scheme(scheme)
                    .authority(authority)
                    .path_and_query(format!(
                        "{}/{}/complete",
                        crate::net::http_serde::query::BASE_AXUM_PATH,
                        self.query_id.as_ref()
                    ))
                    .build()?;
                Ok(hyper::Request::get(uri).body(hyper::Body::empty())?)
            }
        }

        #[async_trait]
        impl<B: Send> FromRequest<B> for Request {
            type Rejection = Error;

            async fn from_request(req: &mut RequestParts<B>) -> Result<Self, Self::Rejection> {
                let Path(query_id) = req.extract().await?;
                Ok(Request { query_id })
            }
        }

        pub const AXUM_PATH: &str = "/:query_id/complete";
    }
}<|MERGE_RESOLUTION|>--- conflicted
+++ resolved
@@ -401,17 +401,8 @@
 
     pub mod step {
         use crate::{
-<<<<<<< HEAD
-            helpers::HelperIdentity,
-            net::{
-                http_serde::query::{OriginHeader, BASE_AXUM_PATH},
-                Error,
-            },
+            net::{http_serde::query::BASE_AXUM_PATH, Error},
             protocol::{step::GateImpl, QueryId},
-=======
-            net::{http_serde::query::BASE_AXUM_PATH, Error},
-            protocol::{step, QueryId},
->>>>>>> e3f57295
         };
         use async_trait::async_trait;
         use axum::{
@@ -429,11 +420,7 @@
         }
 
         impl<B> Request<B> {
-<<<<<<< HEAD
-            pub fn new(origin: HelperIdentity, query_id: QueryId, gate: GateImpl, body: B) -> Self {
-=======
-            pub fn new(query_id: QueryId, step: step::Descriptive, body: B) -> Self {
->>>>>>> e3f57295
+            pub fn new(query_id: QueryId, gate: GateImpl, body: B) -> Self {
                 Self {
                     query_id,
                     gate,
@@ -478,12 +465,7 @@
             // the form of trait bounds on the impl) to see that PathRejection can be converted to
             // Error. Writing `Path` twice somehow avoids that.
             async fn from_request(req: &mut RequestParts<B>) -> Result<Self, Self::Rejection> {
-<<<<<<< HEAD
                 let Path((query_id, gate)) = req.extract::<Path<_>>().await?;
-                let origin_header = req.extract::<OriginHeader>().await?;
-=======
-                let Path((query_id, step)) = req.extract::<Path<_>>().await?;
->>>>>>> e3f57295
                 let body = req.extract::<BodyStream>().await?;
                 Ok(Self {
                     query_id,
