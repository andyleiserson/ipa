--- conflicted
+++ resolved
@@ -188,11 +188,7 @@
     use crate::{
         config::{NetworkConfig, ServerConfig},
         ff::{FieldType, Fp31, Serializable},
-<<<<<<< HEAD
-        helpers::{query::QueryType::TestMultiply, ByteArrStream},
-=======
-        helpers::query::QueryType,
->>>>>>> ff0454cb
+        helpers::query::QueryType::TestMultiply,
         net::{
             client::ClientIdentity,
             test::{get_test_identity, TestConfig, TestConfigBuilder, TestServer},
