--- conflicted
+++ resolved
@@ -11,15 +11,8 @@
 };
 use std::iter::repeat;
 
-<<<<<<< HEAD
-use super::{basics::ShareKnownValue, context::Context, step::BitOpStep, RecordId};
-
 pub mod add_constant;
 pub mod bit_decomposition;
-=======
-mod add_constant;
-mod bit_decomposition;
->>>>>>> e5af9fef
 pub mod bitwise_equal;
 pub mod bitwise_less_than_prime;
 pub mod comparison;
