use crate::ff::{Field, Int};
use crate::secret_sharing::SecretSharing;
use std::iter::repeat;

use super::context::Context;

mod bit_decomposition;
mod bitwise_less_than_prime;
mod bitwise_lt;
mod bitwise_sum;
mod carries;
mod dumb_bitwise_lt;
mod dumb_bitwise_sum;
mod or;
mod prefix_or;
pub mod random_bits_generator;
mod solved_bits;
mod xor;

<<<<<<< HEAD
pub use {bit_decomposition::BitDecomposition, dumb_bitwise_lt::BitwiseLessThan};

/// A step generator for bitwise secure operations.
///
/// For each record, we decompose a value into bits (i.e. credits in the
/// Attribution protocol), and execute some binary operations like OR'ing each
/// bit. For each bitwise secure computation, we need to "narrow" the context
/// with a new step to make sure we are using an unique PRSS.
///
/// This is a temporary solution for narrowing contexts until the infra is
/// updated with a new step scheme.
enum BitOpStep {
    Step(usize),
}

impl crate::protocol::Substep for BitOpStep {}

impl AsRef<str> for BitOpStep {
    fn as_ref(&self) -> &str {
        const BIT_OP: [&str; 64] = [
            "bit0", "bit1", "bit2", "bit3", "bit4", "bit5", "bit6", "bit7", "bit8", "bit9",
            "bit10", "bit11", "bit12", "bit13", "bit14", "bit15", "bit16", "bit17", "bit18",
            "bit19", "bit20", "bit21", "bit22", "bit23", "bit24", "bit25", "bit26", "bit27",
            "bit28", "bit29", "bit30", "bit31", "bit32", "bit33", "bit34", "bit35", "bit36",
            "bit37", "bit38", "bit39", "bit40", "bit41", "bit42", "bit43", "bit44", "bit45",
            "bit46", "bit47", "bit48", "bit49", "bit50", "bit51", "bit52", "bit53", "bit54",
            "bit55", "bit56", "bit57", "bit58", "bit59", "bit60", "bit61", "bit62", "bit63",
        ];
        match self {
            Self::Step(i) => BIT_OP[*i],
        }
    }
}

/// Internal use only.
/// Converts the given number to a sequence of `{0,1} ⊆ F`, and creates a
/// local replicated share.
#[must_use]
pub fn local_secret_shared_bits<F: Field>(x: u128, helper_role: Role) -> Vec<Replicated<F>> {
    // let x = F::PRIME.into();
    (0..F::Integer::BITS)
        .map(|i| {
            let b = F::from((x >> i) & 1);
            Replicated::from_scalar(helper_role, b)
=======
/// Internal use only.
/// Converts the given number to a sequence of `{0,1} ⊆ F`, and creates a
/// local replicated share.
fn local_secret_shared_bits<F, C, S>(ctx: &C, x: u128) -> Vec<S>
where
    F: Field,
    C: Context<F, Share = S>,
    S: SecretSharing<F>,
{
    (0..F::Integer::BITS)
        .map(|i| {
            if ((x >> i) & 1) == 1 {
                ctx.share_of_one()
            } else {
                S::ZERO
            }
>>>>>>> 927d45ec
        })
        .collect::<Vec<_>>()
}

/// Aligns the bits by padding extra zeros at the end (assuming the bits are in
/// little-endian format).
/// TODO: this needs to be removed; where it is used there are better optimizations.
fn align_bit_lengths<F, S>(a: &[S], b: &[S]) -> (Vec<S>, Vec<S>)
where
    F: Field,
    S: SecretSharing<F>,
{
    let mut a = a.to_vec();
    let mut b = b.to_vec();

    if a.len() == b.len() {
        return (a, b);
    }

    let pad_a = b.len().saturating_sub(a.len());
    let pad_b = a.len().saturating_sub(b.len());
    a.append(&mut repeat(S::ZERO).take(pad_a).collect::<Vec<_>>());
    b.append(&mut repeat(S::ZERO).take(pad_b).collect::<Vec<_>>());

    (a, b)
}<|MERGE_RESOLUTION|>--- conflicted
+++ resolved
@@ -17,56 +17,11 @@
 mod solved_bits;
 mod xor;
 
-<<<<<<< HEAD
 pub use {bit_decomposition::BitDecomposition, dumb_bitwise_lt::BitwiseLessThan};
 
-/// A step generator for bitwise secure operations.
-///
-/// For each record, we decompose a value into bits (i.e. credits in the
-/// Attribution protocol), and execute some binary operations like OR'ing each
-/// bit. For each bitwise secure computation, we need to "narrow" the context
-/// with a new step to make sure we are using an unique PRSS.
-///
-/// This is a temporary solution for narrowing contexts until the infra is
-/// updated with a new step scheme.
-enum BitOpStep {
-    Step(usize),
-}
-
-impl crate::protocol::Substep for BitOpStep {}
-
-impl AsRef<str> for BitOpStep {
-    fn as_ref(&self) -> &str {
-        const BIT_OP: [&str; 64] = [
-            "bit0", "bit1", "bit2", "bit3", "bit4", "bit5", "bit6", "bit7", "bit8", "bit9",
-            "bit10", "bit11", "bit12", "bit13", "bit14", "bit15", "bit16", "bit17", "bit18",
-            "bit19", "bit20", "bit21", "bit22", "bit23", "bit24", "bit25", "bit26", "bit27",
-            "bit28", "bit29", "bit30", "bit31", "bit32", "bit33", "bit34", "bit35", "bit36",
-            "bit37", "bit38", "bit39", "bit40", "bit41", "bit42", "bit43", "bit44", "bit45",
-            "bit46", "bit47", "bit48", "bit49", "bit50", "bit51", "bit52", "bit53", "bit54",
-            "bit55", "bit56", "bit57", "bit58", "bit59", "bit60", "bit61", "bit62", "bit63",
-        ];
-        match self {
-            Self::Step(i) => BIT_OP[*i],
-        }
-    }
-}
-
-/// Internal use only.
 /// Converts the given number to a sequence of `{0,1} ⊆ F`, and creates a
 /// local replicated share.
-#[must_use]
-pub fn local_secret_shared_bits<F: Field>(x: u128, helper_role: Role) -> Vec<Replicated<F>> {
-    // let x = F::PRIME.into();
-    (0..F::Integer::BITS)
-        .map(|i| {
-            let b = F::from((x >> i) & 1);
-            Replicated::from_scalar(helper_role, b)
-=======
-/// Internal use only.
-/// Converts the given number to a sequence of `{0,1} ⊆ F`, and creates a
-/// local replicated share.
-fn local_secret_shared_bits<F, C, S>(ctx: &C, x: u128) -> Vec<S>
+pub fn local_secret_shared_bits<F, C, S>(ctx: &C, x: u128) -> Vec<S>
 where
     F: Field,
     C: Context<F, Share = S>,
@@ -79,7 +34,6 @@
             } else {
                 S::ZERO
             }
->>>>>>> 927d45ec
         })
         .collect::<Vec<_>>()
 }
