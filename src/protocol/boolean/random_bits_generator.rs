use super::{
    solved_bits::{solved_bits, RandomBitsShare},
    RandomBits,
};
use crate::{
    error::Error,
    ff::PrimeField,
    helpers::TotalRecords,
    protocol::{context::Context, BasicProtocols, RecordId, Substep},
    secret_sharing::Linear as LinearSecretSharing,
};
use std::{
    marker::PhantomData,
    sync::atomic::{AtomicU32, Ordering},
};

/// A struct that generates random sharings of bits from the
/// `SolvedBits` protocol. Any protocol who wish to use a random-bits can draw
/// one by calling `generate()`.
///
/// This object is safe to share with multiple threads.  It uses an atomic counter
/// to manage concurrent accesses.
#[derive(Debug)]
pub struct RandomBitsGenerator<F, S, C> {
    ctx: C,
    fallback_ctx: C,
    fallback_count: AtomicU32,
    _marker: PhantomData<(F, S)>,
}

/// Special context that is used when values generated using the standard method are larger
/// than the prime for the field. It is grossly inefficient to use, because communications
/// are unbuffered, but a prime that is close to a power of 2 helps reduce how often we need it.
struct FallbackStep;

impl AsRef<str> for FallbackStep {
    fn as_ref(&self) -> &str {
        "fallback"
    }
}

impl Substep for FallbackStep {}

impl<F, S, C> RandomBitsGenerator<F, S, C>
where
    C: Context + RandomBits<F, Share = S>,
    F: PrimeField,
    S: LinearSecretSharing<F> + BasicProtocols<C, F>,
{
    #[must_use]
    pub fn new(ctx: C) -> Self {
        let fallback_ctx = ctx
            .narrow(&FallbackStep)
            .set_total_records(TotalRecords::Indeterminate);
        Self {
            ctx,
            fallback_ctx,
            fallback_count: AtomicU32::new(0),
            _marker: PhantomData,
        }
    }

    /// Takes the next `RandomBitsShare` that is available.  As the underlying
    /// generator can fail, this will draw from that repeatedly until a value is produced.
    ///
    /// # Errors
    /// This method may fail for number of reasons. Errors include locking the
    /// inner members multiple times, I/O errors while executing MPC protocols,
    /// read from an empty buffer, etc.
    pub async fn generate(&self, record_id: RecordId) -> Result<RandomBitsShare<F, S>, Error> {
        let share = if let Some(v) = solved_bits(self.ctx.clone(), record_id).await? {
            v
        } else {
            loop {
                let i = self.fallback_count.fetch_add(1, Ordering::AcqRel);
                if let Some(v) = solved_bits(self.fallback_ctx.clone(), RecordId::from(i)).await? {
                    break v;
                }
            }
        };

        if self.ctx.is_last_record(record_id) {
            // TODO: close indeterminate channels
        }

        Ok(share)
    }

    /// Get the number of aborts for this instance.
    #[allow(dead_code)]
    pub fn fallbacks(&self) -> u32 {
        self.fallback_count.load(Ordering::Acquire)
    }
}

#[cfg(all(test, not(feature = "shuttle")))]
mod tests {
    use super::RandomBitsGenerator;
    use crate::{
<<<<<<< HEAD
        ff::{Fp31, Fp32BitPrime},
        protocol::malicious::MaliciousValidator,
        test_fixture::{join3, Reconstruct, TestWorld},
=======
        ff::{Field, Fp31},
        protocol::{context::Context, malicious::MaliciousValidator, RecordId},
        secret_sharing::{
            replicated::{semi_honest::AdditiveShare, ReplicatedSecretSharing},
            SharedValue,
        },
        test_fixture::{join3, Reconstruct, Runner, TestWorld},
>>>>>>> 669059c6
    };
    use futures::future::try_join_all;
    use std::iter::zip;

    #[tokio::test]
    pub async fn semi_honest() {
        let world = TestWorld::default();
        let [c0, c1, c2] = world.contexts().map(|ctx| ctx.set_total_records(1));
        let record_id = RecordId::from(0);

        let rbg0 = RandomBitsGenerator::new(c0);
        let rbg1 = RandomBitsGenerator::new(c1);
        let rbg2 = RandomBitsGenerator::new(c2);

        let result = join3(
            rbg0.generate(record_id),
            rbg1.generate(record_id),
            rbg2.generate(record_id),
        )
        .await;
        assert_eq!(rbg0.fallbacks(), rbg1.fallbacks());
        assert_eq!(rbg0.fallbacks(), rbg2.fallbacks());
        let _: Fp31 = result.reconstruct(); // reconstruct() will validate the value.
    }

    #[tokio::test]
    pub async fn uses_fallback_channel() {
        /// The odds of needing a fallback on a field of size 31 is 1/32.
        /// 100 iterations will have a fallback with probability of 1-(1-31/32)^100.
        /// Repeating that 20 times should make the odds of failure negligible.
        const OUTER: u32 = 20;
        const INNER: u32 = 100;
        let world = TestWorld::default();

        for _ in 0..OUTER {
            let v = world
                .semi_honest((), |ctx, _| async move {
                    let ctx = ctx.set_total_records(usize::try_from(INNER).unwrap());
                    let rbg = RandomBitsGenerator::<Fp31, _, _>::new(ctx);
                    drop(
                        try_join_all((0..INNER).map(|i| rbg.generate(RecordId::from(i))))
                            .await
                            .unwrap(),
                    );
                    // Pass the number of fallbacks out as a share in Fp31.
                    // It will reconstruct as Fp31(3) or Fp31(0), which will let the outer
                    // code to know when to stop.  Reconstruction also ensures that helpers agree.
                    let f = Fp31::truncate_from(rbg.fallbacks() > 0);
                    AdditiveShare::new(f, f)
                })
                .await
                .reconstruct();
            if v != Fp31::ZERO {
                return;
            }
        }
        panic!(
            "{i} iterations failed to result in a fallback",
            i = OUTER * INNER
        );
    }

    #[tokio::test]
    pub async fn malicious() {
        let world = TestWorld::default();
        let contexts = world.contexts();

        let validators = contexts.map(MaliciousValidator::<Fp32BitPrime>::new);
        let rbg = validators
            .iter()
            .map(|v| RandomBitsGenerator::new(v.context().set_total_records(1)))
            .collect::<Vec<_>>();
        let record_id = RecordId::from(0);

        let m_result = join3(
            rbg[0].generate(record_id),
            rbg[1].generate(record_id),
            rbg[2].generate(record_id),
        )
        .await;
        assert_eq!(rbg[0].fallbacks(), rbg[1].fallbacks());
        assert_eq!(rbg[0].fallbacks(), rbg[2].fallbacks());

        let result = <[_; 3]>::try_from(
            try_join_all(zip(validators, m_result).map(|(v, m)| v.validate(m)))
                .await
                .unwrap(),
        )
        .unwrap();
        let _: Fp32BitPrime = result.reconstruct(); // reconstruct() will validate the value.
    }
}<|MERGE_RESOLUTION|>--- conflicted
+++ resolved
@@ -97,19 +97,13 @@
 mod tests {
     use super::RandomBitsGenerator;
     use crate::{
-<<<<<<< HEAD
-        ff::{Fp31, Fp32BitPrime},
-        protocol::malicious::MaliciousValidator,
-        test_fixture::{join3, Reconstruct, TestWorld},
-=======
-        ff::{Field, Fp31},
+        ff::{Field, Fp31, Fp32BitPrime},
         protocol::{context::Context, malicious::MaliciousValidator, RecordId},
         secret_sharing::{
             replicated::{semi_honest::AdditiveShare, ReplicatedSecretSharing},
             SharedValue,
         },
         test_fixture::{join3, Reconstruct, Runner, TestWorld},
->>>>>>> 669059c6
     };
     use futures::future::try_join_all;
     use std::iter::zip;
