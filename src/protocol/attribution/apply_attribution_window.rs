use super::{
    do_the_binary_tree_thing,
    input::{MCApplyAttributionWindowInputRow, MCApplyAttributionWindowOutputRow},
};
use crate::{
    error::Error,
    ff::{Field, PrimeField},
    protocol::{
        boolean::{greater_than_constant, random_bits_generator::RandomBitsGenerator, RandomBits},
        context::Context,
        BasicProtocols, RecordId,
    },
    secret_sharing::Linear as LinearSecretSharing,
};
use std::{
    iter::{repeat, zip},
    num::NonZeroU32,
};

/// This protocol applies the specified attribution window to trigger events. All trigger values of
/// events that are outside the window will be replaced with 0, hence will not be attributed to
/// corresponding source events in the later aggregation stages.
///
/// # Errors
/// Fails if sub-protocols fails.
pub async fn apply_attribution_window<C, S, F>(
    ctx: C,
<<<<<<< HEAD
    input: &[MCApplyAttributionWindowInputRow<F, S>],
    stop_bits: &[S],
    attribution_window_seconds: u32,
) -> Result<Vec<MCApplyAttributionWindowOutputRow<F, S>>, Error>
=======
    input: &[MCApplyAttributionWindowInputRow<F, T>],
    stop_bits: &[T],
    attribution_window_seconds: Option<NonZeroU32>,
) -> Result<Vec<MCApplyAttributionWindowOutputRow<F, T>>, Error>
>>>>>>> ed1db923
where
    C: Context + RandomBits<F, Share = S>,
    S: LinearSecretSharing<F> + BasicProtocols<C, F> + 'static,
    F: PrimeField,
{
    if let Some(attribution_window_seconds) = attribution_window_seconds {
        let mut t_deltas = prefix_sum_time_deltas(&ctx, input, stop_bits).await?;

        let result = zero_out_expired_trigger_values(
            &ctx,
            input,
            &mut t_deltas,
            attribution_window_seconds.get(),
        )
        .await?;

        Ok(input
            .iter()
            .zip(result)
            .map(|(x, (active_bit, value))| {
                MCApplyAttributionWindowOutputRow::new(
                    x.is_trigger_report.clone(),
                    x.helper_bit.clone(),
                    active_bit,
                    x.breakdown_key.clone(),
                    value,
                )
            })
            .collect::<Vec<_>>())
    } else {
        // attribution window is not set, skip the entire protocol
        Ok(input
            .iter()
            .map(|x| {
                MCApplyAttributionWindowOutputRow::new(
                    x.is_trigger_report.clone(),
                    x.helper_bit.clone(),
                    S::ZERO,
                    x.breakdown_key.clone(),
                    x.trigger_value.clone(),
                )
            })
            .collect::<Vec<_>>())
    }
}

/// Computes time deltas from each trigger event to its nearest matching source event.
///
/// # Errors
/// Fails if the multiplication fails.
async fn prefix_sum_time_deltas<F, C, T>(
    ctx: &C,
    input: &[MCApplyAttributionWindowInputRow<F, T>],
    stop_bits: &[T],
) -> Result<Vec<T>, Error>
where
    F: Field,
    C: Context,
    T: LinearSecretSharing<F> + BasicProtocols<C, F>,
{
    let num_rows = input.len();

    // First, create a vector of timedeltas. This vector contains non-zero values only for
    // rows with `stop_bit` = 1, meaning that the row is a trigger event, and has the same
    // match key as the event one above.
    let t_delta_context = ctx
        .narrow(&Step::InitializeTimeDelta)
        .set_total_records(num_rows - 1);
    let mut t_delta = std::iter::once(T::ZERO)
        .chain(
            ctx.try_join(
                zip(input.iter(), input.iter().skip(1))
                    .zip(stop_bits)
                    .enumerate()
                    .map(|(i, ((prev, curr), b))| {
                        let c = t_delta_context.clone();
                        let record_id = RecordId::from(i);
                        let delta = curr.timestamp.clone() - &prev.timestamp;
                        async move { delta.multiply(b, c, record_id).await }
                    }),
            )
            .await?,
        )
        .rev()
        .collect::<Vec<_>>();

    // TODO: Change the input/output to iterators
    do_the_binary_tree_thing(
        ctx.clone(),
        stop_bits.iter().rev().cloned().collect(),
        &mut t_delta,
    )
    .await?;
    t_delta.reverse();

    Ok(t_delta)
}

/// Creates a vector of tuples. The right elements are trigger values where values are
/// set to `0` if the time delta from their nearest source event exceed the specified
/// attribution window cap. Each of the left elements is a share of {0, 1} indicating
/// whether the corresponding credit is valid (1) or has been zero'ed-out (0).
///
/// This protocol executes the bit-decomposition protocol in order to compare shares
/// of time deltas in `F`.
///
/// # Errors
/// Fails if the bit-decomposition, bitwise comparison, or multiplication fails.
async fn zero_out_expired_trigger_values<F, C, T>(
    ctx: &C,
    input: &[MCApplyAttributionWindowInputRow<F, T>],
    time_delta: &mut [T],
    cap: u32,
) -> Result<Vec<(T, T)>, Error>
where
    F: PrimeField,
    C: Context + RandomBits<F, Share = T>,
    T: LinearSecretSharing<F> + BasicProtocols<C, F>,
{
    let ctx = ctx.set_total_records(input.len());
    let random_bits_generator =
        RandomBitsGenerator::new(ctx.narrow(&Step::RandomBitsForBitDecomposition));
    let rbg = &random_bits_generator;
    let cmp_ctx = ctx.narrow(&Step::TimeDeltaLessThanCap);
    let mul_ctx = ctx.narrow(&Step::CompareBitTimesTriggerValue);

    // Compare the accumulated timestamp deltas with the specified attribution window
    // cap value, and zero-out trigger event values that exceed the cap.
    ctx.try_join(
        zip(input, time_delta)
            .zip(repeat(T::share_known_value(&ctx, F::ONE)))
            .enumerate()
            .map(|(i, ((row, delta), one))| {
                let c1 = cmp_ctx.clone();
                let c2 = mul_ctx.clone();
                let record_id = RecordId::from(i);

                async move {
                    let compare_bit =
                        one - &greater_than_constant(c1, record_id, rbg, delta, cap.into()).await?;
                    let new_value = row
                        .trigger_value
                        .multiply(&compare_bit, c2, record_id)
                        .await?;
                    Ok((compare_bit, new_value))
                }
            }),
    )
    .await
}

#[derive(Debug, Clone, Copy, PartialEq, Eq, Hash)]
enum Step {
    InitializeTimeDelta,
    RandomBitsForBitDecomposition,
    TimeDeltaLessThanCap,
    CompareBitTimesTriggerValue,
}

impl crate::protocol::step::Step for Step {}

impl AsRef<str> for Step {
    fn as_ref(&self) -> &str {
        match self {
            Self::InitializeTimeDelta => "initialize_time_delta",
            Self::RandomBitsForBitDecomposition => "random_bits_for_bit_decomposition",
            Self::TimeDeltaLessThanCap => "time_delta_less_than_cap",
            Self::CompareBitTimesTriggerValue => "compare_bit_times_trigger_value",
        }
    }
}

#[cfg(all(test, not(feature = "shuttle"), feature = "in-memory-infra"))]
mod tests {
    use crate::{
        attribution_window_test_input,
        ff::{Field, Fp32BitPrime},
        protocol::{
            attribution::{
                apply_attribution_window::apply_attribution_window,
                compute_stop_bits,
                input::{
                    ApplyAttributionWindowInputRow, MCApplyAttributionWindowInputRow,
                    MCApplyAttributionWindowOutputRow,
                },
            },
            context::Context,
            modulus_conversion::{convert_all_bits, convert_all_bits_local},
            BreakdownKey, MatchKey,
        },
        secret_sharing::{replicated::semi_honest::AdditiveShare as Replicated, SharedValue},
        test_fixture::{input::GenericReportTestInput, Reconstruct, Runner, TestWorld},
    };
    use std::{iter::zip, num::NonZeroU32};

    #[tokio::test]
    pub async fn attribution_window() {
        const EXPECTED_TRIGGER_VALUES: &[u128; 23] = &[
            0, 0, 0, 10, 2, 1, 5, 1, 0, 0, 0, 10, 0, 3, 12, 0, 0, 6, 4, 0, 6, 1, 0,
        ];
        const EXPECTED_ACTIVE_BITS: &[u128; 23] = &[
            1, 1, 1, 1, 1, 1, 1, 1, 0, 0, 1, 1, 1, 1, 1, 1, 1, 1, 1, 1, 1, 1, 0,
        ];
        const ATTRIBUTION_WINDOW: Option<NonZeroU32> = NonZeroU32::new(600);
        let input: Vec<GenericReportTestInput<Fp32BitPrime, MatchKey, BreakdownKey>> = attribution_window_test_input!(
            [
                { timestamp: 500, is_trigger_report: 0, helper_bit: 0, breakdown_key: 3, credit: 0 }, // delta: 0
                { timestamp: 100, is_trigger_report: 0, helper_bit: 0, breakdown_key: 4, credit: 0 }, // delta: 0 reset
                { timestamp: 130, is_trigger_report: 0, helper_bit: 1, breakdown_key: 4, credit: 0 }, // delta: 0 reset
                { timestamp: 150, is_trigger_report: 1, helper_bit: 1, breakdown_key: 0, credit: 10 },// delta: 20
                { timestamp: 250, is_trigger_report: 1, helper_bit: 1, breakdown_key: 0, credit: 2 }, // delta: 120
                { timestamp: 310, is_trigger_report: 1, helper_bit: 1, breakdown_key: 0, credit: 1 }, // delta: 180
                { timestamp: 420, is_trigger_report: 1, helper_bit: 1, breakdown_key: 0, credit: 5 }, // delta: 290
                { timestamp: 540, is_trigger_report: 1, helper_bit: 1, breakdown_key: 0, credit: 1 }, // delta: 410
                { timestamp: 890, is_trigger_report: 1, helper_bit: 1, breakdown_key: 0, credit: 3 }, // delta: 760
                { timestamp: 920, is_trigger_report: 1, helper_bit: 1, breakdown_key: 0, credit: 5 }, // delta: 790
                { timestamp: 110, is_trigger_report: 0, helper_bit: 0, breakdown_key: 1, credit: 0 }, // delta: 0 reset
                { timestamp: 310, is_trigger_report: 1, helper_bit: 0, breakdown_key: 0, credit: 10 },// delta: n/a
                { timestamp: 270, is_trigger_report: 0, helper_bit: 0, breakdown_key: 2, credit: 0 }, // delta: 0 reset
                { timestamp: 390, is_trigger_report: 1, helper_bit: 1, breakdown_key: 0, credit: 3 }, // delta: 120
                { timestamp: 420, is_trigger_report: 1, helper_bit: 1, breakdown_key: 0, credit: 12 },// delta: 150
                { timestamp: 530, is_trigger_report: 0, helper_bit: 1, breakdown_key: 2, credit: 0 }, // delta: 0 reset
                { timestamp: 790, is_trigger_report: 0, helper_bit: 1, breakdown_key: 2, credit: 0 }, // delta: 0 reset
                { timestamp: 990, is_trigger_report: 1, helper_bit: 1, breakdown_key: 0, credit: 6 }, // delta: 200
                { timestamp: 1100, is_trigger_report: 1, helper_bit: 1, breakdown_key: 0, credit: 4 },// delta: 310
                { timestamp: 1200, is_trigger_report: 0, helper_bit: 1, breakdown_key: 5, credit: 0 },// delta: 0 reset
                { timestamp: 1490, is_trigger_report: 1, helper_bit: 1, breakdown_key: 5, credit: 6 },// delta: 290
                { timestamp: 1800, is_trigger_report: 1, helper_bit: 1, breakdown_key: 5, credit: 1 },// delta: 600
                { timestamp: 1960, is_trigger_report: 1, helper_bit: 1, breakdown_key: 5, credit: 3 },// delta: 760
            ];
            (Fp32BitPrime, MatchKey, BreakdownKey)
        );
        let input_len = input.len();

        let world = TestWorld::default();
        let result: [Vec<MCApplyAttributionWindowOutputRow<Fp32BitPrime, Replicated<Fp32BitPrime>>>; 3] = world
            .semi_honest(
                input,
                |ctx, input: Vec<ApplyAttributionWindowInputRow<Fp32BitPrime, BreakdownKey>>| async move {
                    let bk_shares = input
                        .iter()
                        .map(|x| x.breakdown_key.clone());
                    let mut converted_bk_shares = convert_all_bits(
                        &ctx,
                        &convert_all_bits_local(ctx.role(), bk_shares),
                        BreakdownKey::BITS,
                        BreakdownKey::BITS,
                    )
                        .await
                        .unwrap();
                    let converted_bk_shares =
                    converted_bk_shares.pop().unwrap();
                    let modulus_converted_shares = input
                        .iter()
                        .zip(converted_bk_shares)
                        .map(|(row, bk)| MCApplyAttributionWindowInputRow::new(
                            row.timestamp.clone(),
                            row.is_trigger_report.clone(),
                            row.helper_bit.clone(),
                            bk,
                            row.trigger_value.clone(),
                        ))
                        .collect::<Vec<_>>();

                    let (itb, hb): (Vec<_>, Vec<_>) = input.iter().map(|x| (x.is_trigger_report.clone(), x.helper_bit.clone())).unzip();
                    let stop_bits = compute_stop_bits(ctx.clone(), &itb, &hb).await.unwrap().collect::<Vec<_>>();

                    apply_attribution_window(ctx, &modulus_converted_shares, &stop_bits, ATTRIBUTION_WINDOW)
                        .await
                        .unwrap()
                },
            )
            .await;

        assert_eq!(result[0].len(), input_len);
        assert_eq!(result[1].len(), input_len);
        assert_eq!(result[2].len(), input_len);
        assert_eq!(result[0].len(), EXPECTED_TRIGGER_VALUES.len());

        for (i, (value, active_bit)) in
            zip(EXPECTED_TRIGGER_VALUES, EXPECTED_ACTIVE_BITS).enumerate()
        {
            let v = [
                &result[0][i].trigger_value,
                &result[1][i].trigger_value,
                &result[2][i].trigger_value,
            ]
            .reconstruct();
            let b = [
                &result[0][i].active_bit,
                &result[1][i].active_bit,
                &result[2][i].active_bit,
            ]
            .reconstruct();

            assert_eq!(v.as_u128(), *value);
            assert_eq!(b.as_u128(), *active_bit);
        }
    }
}<|MERGE_RESOLUTION|>--- conflicted
+++ resolved
@@ -25,17 +25,10 @@
 /// Fails if sub-protocols fails.
 pub async fn apply_attribution_window<C, S, F>(
     ctx: C,
-<<<<<<< HEAD
     input: &[MCApplyAttributionWindowInputRow<F, S>],
     stop_bits: &[S],
-    attribution_window_seconds: u32,
+    attribution_window_seconds: Option<NonZeroU32>,
 ) -> Result<Vec<MCApplyAttributionWindowOutputRow<F, S>>, Error>
-=======
-    input: &[MCApplyAttributionWindowInputRow<F, T>],
-    stop_bits: &[T],
-    attribution_window_seconds: Option<NonZeroU32>,
-) -> Result<Vec<MCApplyAttributionWindowOutputRow<F, T>>, Error>
->>>>>>> ed1db923
 where
     C: Context + RandomBits<F, Share = S>,
     S: LinearSecretSharing<F> + BasicProtocols<C, F> + 'static,
