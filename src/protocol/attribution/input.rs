--- conflicted
+++ resolved
@@ -2,8 +2,7 @@
 
 use async_trait::async_trait;
 use futures::future::try_join4;
-use ipa_macros::step;
-use strum::AsRefStr;
+use ipa_macros::{step, Step};
 
 use crate::{
     error::Error,
@@ -12,13 +11,6 @@
     protocol::{basics::Reshare, context::Context, RecordId},
     secret_sharing::Linear as LinearSecretSharing,
 };
-<<<<<<< HEAD
-use async_trait::async_trait;
-use futures::future::try_join4;
-use ipa_macros::{step, Step};
-use std::marker::PhantomData;
-=======
->>>>>>> d812293f
 
 //
 // `apply_attribution_window` protocol
