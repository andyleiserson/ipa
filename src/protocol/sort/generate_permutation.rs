--- conflicted
+++ resolved
@@ -120,7 +120,6 @@
     .await
 }
 
-<<<<<<< HEAD
 #[async_trait]
 impl<'a, F: ExtendableField> DowngradeMalicious
     for ShuffledPermutationWrapper<MaliciousReplicated<F>, UpgradedMaliciousContext<'a, F>>
@@ -150,10 +149,7 @@
     }
 }
 
-#[cfg(all(test, not(feature = "shuttle")))]
-=======
-#[cfg(all(test, not(feature = "shuttle"), feature = "in-memory-infra"))]
->>>>>>> 00f6af26
+#[cfg(all(test, not(feature = "shuttle"), feature = "in_memory_infra"))]
 mod tests {
     use std::iter::zip;
 
