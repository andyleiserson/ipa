use crate::{
    error::Error,
    ff::Field,
    protocol::{
        basics::reveal_permutation,
        context::{Context, MaliciousContext},
        malicious::MaliciousValidator,
        sort::SortStep::{
            ApplyInv, BitPermutationStep, ComposeStep, ShuffleRevealPermutation, SortKeys,
        },
        sort::{
            bit_permutation::bit_permutation,
            ShuffleRevealStep::{RevealPermutation, ShufflePermutation},
        },
        IpaProtocolStep::Sort,
    },
    secret_sharing::{
        replicated::malicious::AdditiveShare as MaliciousReplicated,
        replicated::semi_honest::AdditiveShare as Replicated, SecretSharing,
    },
};

use super::{
    compose::compose,
    generate_permutation_opt::generate_permutation_opt,
    secureapplyinv::secureapplyinv,
    shuffle::{get_two_of_three_random_permutations, shuffle_shares},
};
use crate::protocol::context::SemiHonestContext;
use crate::protocol::sort::ShuffleRevealStep::GeneratePermutation;
use embed_doc_image::embed_doc_image;

#[derive(Debug)]
/// This object contains the output of `shuffle_and_reveal_permutation`
/// i) `revealed` permutation after shuffling
/// ii) Random permutations: each helper knows 2/3 of random permutations. This is then used for shuffle protocol.
pub struct RevealedAndRandomPermutations {
    pub revealed: Vec<u32>,
    pub randoms_for_shuffle: (Vec<u32>, Vec<u32>),
}

pub struct ShuffledPermutationWrapper<'a, F: Field> {
    pub perm: Vec<MaliciousReplicated<F>>,
    pub m_ctx: MaliciousContext<'a, F>,
}

/// This is an implementation of `OptApplyInv` (Algorithm 13) and `OptCompose` (Algorithm 14) described in:
/// "An Efficient Secure Three-Party Sorting Protocol with an Honest Majority"
/// by K. Chida, K. Hamada, D. Ikarashi, R. Kikuchi, N. Kiribuchi, and B. Pinkas
/// <https://eprint.iacr.org/2019/695.pdf>.
pub(super) async fn shuffle_and_reveal_permutation<
    F: Field,
    S: SecretSharing<F>,
    C: Context<F, Share = S>,
>(
    ctx: C,
    input_len: u32,
    input_permutation: Vec<S>,
) -> Result<RevealedAndRandomPermutations, Error> {
    let random_permutations_for_shuffle = get_two_of_three_random_permutations(
        input_len,
        ctx.narrow(&GeneratePermutation).prss_rng(),
    );

    let shuffled_permutation = shuffle_shares(
        input_permutation,
        (
            random_permutations_for_shuffle.0.as_slice(),
            random_permutations_for_shuffle.1.as_slice(),
        ),
        ctx.narrow(&ShufflePermutation),
    )
    .await?;

    let revealed_permutation =
        reveal_permutation(ctx.narrow(&RevealPermutation), &shuffled_permutation).await?;

    Ok(RevealedAndRandomPermutations {
        revealed: revealed_permutation,
        randoms_for_shuffle: random_permutations_for_shuffle,
    })
}

/// This is a malicious implementation of shuffle and reveal.
///
/// Steps
/// 1. Get random permutation 2/3 shared across helpers
/// 2. Shuffle shares three times
/// 3. Validate the accumulated macs - this returns the revealed permutation
pub(super) async fn malicious_shuffle_and_reveal_permutation<F: Field>(
    m_ctx: MaliciousContext<'_, F>,
    input_len: u32,
    input_permutation: Vec<MaliciousReplicated<F>>,
    malicious_validator: MaliciousValidator<'_, F>,
) -> Result<RevealedAndRandomPermutations, Error> {
    let random_permutations_for_shuffle = get_two_of_three_random_permutations(
        input_len,
        m_ctx.narrow(&GeneratePermutation).prss_rng(),
    );

    let shuffled_permutation = shuffle_shares(
        input_permutation,
        (
            random_permutations_for_shuffle.0.as_slice(),
            random_permutations_for_shuffle.1.as_slice(),
        ),
        m_ctx.narrow(&ShufflePermutation),
    )
    .await?;

    let revealed_permutation = malicious_validator
        .validate(ShuffledPermutationWrapper {
            perm: shuffled_permutation,
            m_ctx,
        })
        .await?;

    Ok(RevealedAndRandomPermutations {
        revealed: revealed_permutation,
        randoms_for_shuffle: random_permutations_for_shuffle,
    })
}

#[embed_doc_image("semi_honest_sort", "images/sort/semi-honest-sort.png")]
/// This is an implementation of `GenPerm` (Algorithm 6) described in:
/// "An Efficient Secure Three-Party Sorting Protocol with an Honest Majority"
/// by K. Chida, K. Hamada, D. Ikarashi, R. Kikuchi, N. Kiribuchi, and B. Pinkas
/// <https://eprint.iacr.org/2019/695.pdf>.
/// This protocol generates permutation of a stable sort for the given shares of inputs.
///
/// Steps
/// For the 0th bit
/// 1. Get replicated shares in Field using modulus conversion
/// 2. Compute bit permutation that sorts 0th bit
/// For 1st to N-1th bit of input share
/// 1. Shuffle and reveal the i-1th composition
/// 2. Get replicated shares in Field using modulus conversion
/// 3. Sort ith bit based on i-1th bits by applying i-1th composition on ith bit
/// 4  Compute bit permutation that sorts ith bit
/// 5. Compute ith composition by composing i-1th composition on ith permutation
/// In the end, n-1th composition is returned. This is the permutation which sorts the inputs
///
/// ![Generate sort permutation steps][semi_honest_sort]
pub async fn generate_permutation<F>(
    ctx: SemiHonestContext<'_, F>,
    sort_keys: &[Vec<Replicated<F>>],
    num_bits: u32,
) -> Result<Vec<Replicated<F>>, Error>
where
    F: Field,
{
    let ctx_0 = ctx.narrow(&Sort(0));
    assert_eq!(sort_keys.len(), num_bits as usize);

    let bit_0_permutation =
        bit_permutation(ctx_0.narrow(&BitPermutationStep), &sort_keys[0]).await?;
    let input_len = sort_keys[0].len();

    let mut composed_less_significant_bits_permutation = bit_0_permutation;
    for bit_num in 1..num_bits {
        let ctx_bit = ctx.narrow(&Sort(bit_num));

        let revealed_and_random_permutations = shuffle_and_reveal_permutation(
            ctx_bit.narrow(&ShuffleRevealPermutation),
            input_len.try_into().unwrap(), // safe, we don't sort more than 1B rows
            composed_less_significant_bits_permutation,
        )
        .await?;

        let bit_i_sorted_by_less_significant_bits = secureapplyinv(
            ctx_bit.narrow(&ApplyInv),
            sort_keys[bit_num as usize].clone(),
            (
                revealed_and_random_permutations
                    .randoms_for_shuffle
                    .0
                    .as_slice(),
                revealed_and_random_permutations
                    .randoms_for_shuffle
                    .1
                    .as_slice(),
            ),
            &revealed_and_random_permutations.revealed,
        )
        .await?;

        let bit_i_permutation = bit_permutation(
            ctx_bit.narrow(&BitPermutationStep),
            &bit_i_sorted_by_less_significant_bits,
        )
        .await?;

        let composed_i_permutation = compose(
            ctx_bit.narrow(&ComposeStep),
            (
                revealed_and_random_permutations
                    .randoms_for_shuffle
                    .0
                    .as_slice(),
                revealed_and_random_permutations
                    .randoms_for_shuffle
                    .1
                    .as_slice(),
            ),
            &revealed_and_random_permutations.revealed,
            bit_i_permutation,
        )
        .await?;
        composed_less_significant_bits_permutation = composed_i_permutation;
    }
    Ok(composed_less_significant_bits_permutation)
}

/// This function takes in a semihonest context and sort keys, generates a sort permutation, shuffles and reveals it and
/// returns both shuffle-revealed permutation and 2/3 randoms which were used to shuffle the permutation
/// The output of this can be applied to any of semihonest/malicious context
/// # Panics
/// If unable to convert sort keys length to u32
/// # Errors
/// If unable to convert sort keys length to u32
pub async fn generate_permutation_and_reveal_shuffled<F: Field>(
    ctx: SemiHonestContext<'_, F>,
    sort_keys: &[Vec<Vec<Replicated<F>>>],
) -> Result<RevealedAndRandomPermutations, Error> {
<<<<<<< HEAD
    let sort_permutation = generate_permutation_opt(ctx.narrow(&SortKeys), sort_keys).await?;
=======
    // The input is transposed, so this really is the number of sort keys,
    // not the length of each sort key.
    let key_count = sort_keys[0].len();
    let sort_permutation =
        generate_permutation_opt(ctx.narrow(&SortKeys), sort_keys, num_bits, num_multi_bits)
            .await?;
>>>>>>> 10c3d6bf
    shuffle_and_reveal_permutation(
        ctx.narrow(&ShuffleRevealPermutation),
        u32::try_from(key_count).unwrap(),
        sort_permutation,
    )
    .await
}

#[allow(dead_code)]
#[embed_doc_image("malicious_sort", "images/sort/malicious-sort.png")]
/// Returns a sort permutation in a malicious context.
/// This runs sort in a malicious context. The caller is responsible to validate the accumulater contents and downgrade context to Semi-honest before calling this function
/// The function takes care of upgrading and validating while the sort protocol runs.
/// It then returns a semi honest context with output in Replicated format. The caller should then upgrade the output and context before moving forward
///
/// Steps
/// 1. [Malicious Special] Upgrade the context from semihonest to malicious and get a validator
/// 2. [Malicious Special] Upgrade 0th sort bit keys
/// 3. Compute bit permutation that sorts 0th bit
///
/// For 1st to N-1th bit of input share
/// 1. i. Shuffle the i-1th composition
///   ii. [Malicious Special] Validate the accumulator contents
///  iii. [Malicious Special] Malicious reveal
///   iv. [Malicious Special] Downgrade context to semihonest
/// 2. i. [Malicious Special] Upgrade ith sort bit keys
///   ii. Sort ith bit based on i-1th bits by applying i-1th composition on ith bit
/// 3. Compute bit permutation that sorts ith bit
/// 4. Compute ith composition by composing i-1th composition on ith permutation
/// In the end, following is returned
///    i. n-1th composition: This is the permutation which sorts the inputs
///   ii. Validator which can be used to validate the leftover items in the accumulator
///
/// ![Malicious sort permutation steps][malicious_sort]
/// # Panics
/// If sort keys dont have num of bits same as `num_bits`
/// # Errors
pub async fn malicious_generate_permutation<'a, F>(
    sh_ctx: SemiHonestContext<'a, F>,
    sort_keys: &[Vec<Replicated<F>>],
    num_bits: u32,
) -> Result<(MaliciousValidator<'a, F>, Vec<MaliciousReplicated<F>>), Error>
where
    F: Field,
{
    let mut malicious_validator = MaliciousValidator::new(sh_ctx.narrow(&Sort(0)));
    let mut m_ctx_bit = malicious_validator.context();
    assert_eq!(sort_keys.len(), num_bits as usize);

    let upgraded_sort_keys = m_ctx_bit.upgrade(sort_keys[0].clone()).await?;
    let bit_0_permutation =
        bit_permutation(m_ctx_bit.narrow(&BitPermutationStep), &upgraded_sort_keys).await?;
    let input_len = u32::try_from(sort_keys[0].len()).unwrap(); // safe, we don't sort more than 1B rows

    let mut composed_less_significant_bits_permutation = bit_0_permutation;
    for bit_num in 1..num_bits {
        let revealed_and_random_permutations = malicious_shuffle_and_reveal_permutation(
            m_ctx_bit.narrow(&ShuffleRevealPermutation),
            input_len,
            composed_less_significant_bits_permutation,
            malicious_validator,
        )
        .await?;

        malicious_validator = MaliciousValidator::new(sh_ctx.narrow(&Sort(bit_num)));
        m_ctx_bit = malicious_validator.context();
        let upgraded_sort_keys = m_ctx_bit
            .upgrade(sort_keys[bit_num as usize].clone())
            .await?;
        let bit_i_sorted_by_less_significant_bits = secureapplyinv(
            m_ctx_bit.narrow(&ApplyInv),
            upgraded_sort_keys,
            (
                revealed_and_random_permutations
                    .randoms_for_shuffle
                    .0
                    .as_slice(),
                revealed_and_random_permutations
                    .randoms_for_shuffle
                    .1
                    .as_slice(),
            ),
            &revealed_and_random_permutations.revealed,
        )
        .await?;

        let bit_i_permutation = bit_permutation(
            m_ctx_bit.narrow(&BitPermutationStep),
            &bit_i_sorted_by_less_significant_bits,
        )
        .await?;

        let composed_i_permutation = compose(
            m_ctx_bit.narrow(&ComposeStep),
            (
                revealed_and_random_permutations
                    .randoms_for_shuffle
                    .0
                    .as_slice(),
                revealed_and_random_permutations
                    .randoms_for_shuffle
                    .1
                    .as_slice(),
            ),
            &revealed_and_random_permutations.revealed,
            bit_i_permutation,
        )
        .await?;
        composed_less_significant_bits_permutation = composed_i_permutation;
    }
    Ok((
        malicious_validator,
        composed_less_significant_bits_permutation,
    ))
}

#[cfg(all(test, not(feature = "shuttle")))]
mod tests {
    use std::iter::zip;

    use rand::seq::SliceRandom;

    use crate::bits::BitArray;
    use crate::protocol::modulus_conversion::{convert_all_bits, convert_all_bits_local};
    use crate::protocol::sort::generate_permutation_opt::generate_permutation_opt;
    use crate::rand::{thread_rng, Rng};
    use crate::secret_sharing::SharedValue;

    use crate::protocol::context::{Context, SemiHonestContext};
    use crate::test_fixture::{join3, MaskedMatchKey, Runner};
    use crate::{
        ff::{Field, Fp31},
        protocol::sort::generate_permutation::shuffle_and_reveal_permutation,
        test_fixture::{generate_shares, Reconstruct, TestWorld},
    };

    #[tokio::test]
    pub async fn semi_honest() {
        const COUNT: usize = 5;
        const NUM_MULTI_BITS: u32 = 3;
        let world = TestWorld::new().await;
        let mut rng = thread_rng();

        let mut match_keys = Vec::with_capacity(COUNT);
        match_keys.resize_with(COUNT, || rng.gen::<MaskedMatchKey>());

        let mut expected = match_keys.iter().map(|mk| mk.as_u128()).collect::<Vec<_>>();
        expected.sort_unstable();

        let result = world
            .semi_honest(
                match_keys.clone(),
                |ctx: SemiHonestContext<Fp31>, mk_shares| async move {
                    let local_lists =
                        convert_all_bits_local(ctx.role(), &mk_shares, MaskedMatchKey::BITS);
                    let converted_shares =
                        convert_all_bits(&ctx, &local_lists, MaskedMatchKey::BITS, NUM_MULTI_BITS)
                            .await
                            .unwrap();
                    generate_permutation_opt(ctx.narrow("sort"), &converted_shares)
                        .await
                        .unwrap()
                },
            )
            .await;

        let mut mpc_sorted_list = (0..u128::try_from(COUNT).unwrap()).collect::<Vec<_>>();
        for (match_key, index) in zip(match_keys, result.reconstruct()) {
            mpc_sorted_list[index.as_u128() as usize] = match_key.as_u128();
        }

        assert_eq!(expected, mpc_sorted_list);
    }

    #[tokio::test]
    pub async fn test_shuffle_and_reveal_permutation() {
        const BATCHSIZE: u32 = 25;

        let mut rng = thread_rng();

        let mut permutation: Vec<u32> = (0..BATCHSIZE).collect();
        permutation.shuffle(&mut rng);

        let world = TestWorld::new().await;
        let [ctx0, ctx1, ctx2] = world.contexts();
        let permutation: Vec<u128> = permutation.iter().map(|x| u128::from(*x)).collect();

        let [perm0, perm1, perm2] = generate_shares::<Fp31>(&permutation);

        let h0_future =
            shuffle_and_reveal_permutation(ctx0.narrow("shuffle_reveal"), BATCHSIZE, perm0);
        let h1_future =
            shuffle_and_reveal_permutation(ctx1.narrow("shuffle_reveal"), BATCHSIZE, perm1);
        let h2_future =
            shuffle_and_reveal_permutation(ctx2.narrow("shuffle_reveal"), BATCHSIZE, perm2);

        let perms_and_randoms = join3(h0_future, h1_future, h2_future).await;

        assert_eq!(perms_and_randoms[0].revealed, perms_and_randoms[1].revealed);
        assert_eq!(perms_and_randoms[1].revealed, perms_and_randoms[2].revealed);

        assert_eq!(
            perms_and_randoms[0].randoms_for_shuffle.0,
            perms_and_randoms[2].randoms_for_shuffle.1
        );
        assert_eq!(
            perms_and_randoms[1].randoms_for_shuffle.0,
            perms_and_randoms[0].randoms_for_shuffle.1
        );
        assert_eq!(
            perms_and_randoms[2].randoms_for_shuffle.0,
            perms_and_randoms[1].randoms_for_shuffle.1
        );
    }
}<|MERGE_RESOLUTION|>--- conflicted
+++ resolved
@@ -222,16 +222,8 @@
     ctx: SemiHonestContext<'_, F>,
     sort_keys: &[Vec<Vec<Replicated<F>>>],
 ) -> Result<RevealedAndRandomPermutations, Error> {
-<<<<<<< HEAD
     let sort_permutation = generate_permutation_opt(ctx.narrow(&SortKeys), sort_keys).await?;
-=======
-    // The input is transposed, so this really is the number of sort keys,
-    // not the length of each sort key.
     let key_count = sort_keys[0].len();
-    let sort_permutation =
-        generate_permutation_opt(ctx.narrow(&SortKeys), sort_keys, num_bits, num_multi_bits)
-            .await?;
->>>>>>> 10c3d6bf
     shuffle_and_reveal_permutation(
         ctx.narrow(&ShuffleRevealPermutation),
         u32::try_from(key_count).unwrap(),
