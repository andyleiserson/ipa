--- conflicted
+++ resolved
@@ -160,12 +160,7 @@
 
         logging::setup();
         let world = TestWorld::<Fp32BitPrime>::new(QueryId);
-<<<<<<< HEAD
-        let [ctx0, ctx1, ctx2] = world.contexts();
         let mut rng = thread_rng();
-=======
-        let mut rng = rand::thread_rng();
->>>>>>> d2225251
 
         let mut match_keys = Vec::with_capacity(COUNT);
         match_keys.resize_with(COUNT, || MaskedMatchKey::mask(rng.gen()));
