use crate::error::BoxError;
use crate::ff::Field;
use crate::helpers::Direction;
use crate::protocol::{context::ProtocolContext, RecordId};
use crate::secret_sharing::Replicated;
use std::fmt::Debug;

/// IKHC multiplication protocol
/// for use with replicated secret sharing over some field F.
/// K. Chida, K. Hamada, D. Ikarashi, R. Kikuchi, and B. Pinkas. High-throughput secure AES computation. In WAHC@CCS 2018, pp. 13–24, 2018
#[derive(Debug)]
pub struct SecureMul<'a, F> {
    ctx: ProtocolContext<'a, F>,
    record_id: RecordId,
}

impl<'a, F: Field> SecureMul<'a, F> {
    pub fn new(ctx: ProtocolContext<'a, F>, record_id: RecordId) -> Self {
        Self { ctx, record_id }
    }

    /// Executes the secure multiplication on the MPC helper side. Each helper will proceed with
    /// their part, eventually producing 2/3 shares of the product and that is what this function
    /// returns.
    ///
    /// ## Errors
    /// Lots of things may go wrong here, from timeouts to bad output. They will be signalled
    /// back via the error response
    pub async fn execute(
        self,
        a: Replicated<F>,
        b: Replicated<F>,
    ) -> Result<Replicated<F>, BoxError> {
        let channel = self.ctx.mesh();

        // generate shared randomness.
        let prss = self.ctx.prss();
        let (s0, s1) = prss.generate_fields(self.record_id);

        // compute the value (d_i) we want to send to the right helper (i+1)
        let right_d = a.left() * b.right() + a.right() * b.left() - s0;

        // notify helper on the right that we've computed our value
        channel
            .send(
                self.ctx.role().peer(Direction::Right),
                self.record_id,
                right_d,
            )
            .await?;

        // Sleep until helper on the left sends us their (d_i-1) value
        let left_d = channel
            .receive(self.ctx.role().peer(Direction::Left), self.record_id)
            .await?;

        // now we are ready to construct the result - 2/3 secret shares of a * b.
        let lhs = a.left() * b.left() + left_d + s0;
        let rhs = a.right() * b.right() + right_d + s1;

        Ok(Replicated::new(lhs, rhs))
    }
}

#[cfg(test)]
pub mod tests {
    use crate::error::BoxError;
    use crate::ff::{Field, Fp31};
    use crate::protocol::{context::ProtocolContext, QueryId, RecordId};
    use crate::secret_sharing::Replicated;
    use crate::test_fixture::{
        logging, make_contexts, make_world, share, validate_and_reconstruct, TestWorld,
    };
    use futures_util::future::join_all;
    use rand::rngs::mock::StepRng;
    use rand::RngCore;
    use std::sync::atomic::{AtomicU32, Ordering};

    #[tokio::test]
    async fn basic() -> Result<(), BoxError> {
        logging::setup();

        let world: TestWorld = make_world(QueryId);
        // let context = make_contexts(&world);
        let mut rand = StepRng::new(1, 1);

        assert_eq!(30, multiply_sync(make_contexts(&world), 6, 5, &mut rand).await?);
        assert_eq!(25, multiply_sync(make_contexts(&world), 5, 5, &mut rand).await?);
        assert_eq!(7, multiply_sync(make_contexts(&world), 7, 1, &mut rand).await?);
        assert_eq!(0, multiply_sync(make_contexts(&world), 0, 14, &mut rand).await?);
        assert_eq!(8, multiply_sync(make_contexts(&world), 7, 10, &mut rand).await?);
        assert_eq!(4, multiply_sync(make_contexts(&world), 5, 7, &mut rand).await?);
        assert_eq!(1, multiply_sync(make_contexts(&world), 16, 2, &mut rand).await?);

        Ok(())
    }

    /// This test ensures that many secure multiplications can run concurrently as long as
    /// they all have unique id associated with it. Basically it validates
    /// `TestHelper`'s ability to distinguish messages of the same type sent towards helpers
    /// executing multiple same type protocols
    #[tokio::test]
    #[allow(clippy::cast_possible_truncation)]
    pub async fn concurrent_mul() {
        type MulArgs<F> = (Replicated<F>, Replicated<F>);
        async fn mul<F: Field>(v: (ProtocolContext<'_, F>, MulArgs<F>)) -> Replicated<F> {
            let (ctx, (a, b)) = v;
<<<<<<< HEAD
            ctx.multiply(RecordId::from(0))
=======
            ctx.multiply(RecordId::from(1_u32))
>>>>>>> 5d4b6cac
                .await
                .execute(a, b)
                .await
                .unwrap()
        }

        logging::setup();

        let world = make_world(QueryId);
        let contexts = make_contexts(&world);
        let mut rand = StepRng::new(1, 1);

        let mut multiplications = Vec::new();

        for step in 1..10_u8 {
            let a = share(Fp31::from(4_u128), &mut rand);
            let b = share(Fp31::from(3_u128), &mut rand);

            let step_name = format!("step{}", step);
            let f = join_all(
                contexts
                    .iter()
                    .map(|ctx| ctx.narrow(&step_name))
                    .zip(std::iter::zip(a, b))
                    .map(mul),
            );
            multiplications.push(f);
        }

        let results = join_all(multiplications).await;
        for shares in results {
            assert_eq!(
                Fp31::from(12_u128),
                validate_and_reconstruct((shares[0], shares[1], shares[2]))
            );
        }
    }

<<<<<<< HEAD
    async fn multiply_sync<R: RngCore, N: Network, F: Field>(
        context: [ProtocolContext<'_, N, F>; 3],
=======
    async fn multiply_sync<R: RngCore, F: Field>(
        context: &[ProtocolContext<'_, F>; 3],
        narrowed_context_str: &str,
>>>>>>> 5d4b6cac
        a: u8,
        b: u8,
        rng: &mut R,
    ) -> Result<u128, BoxError> {
        let a = F::from(u128::from(a));
        let b = F::from(u128::from(b));

        thread_local! {
            static INDEX: AtomicU32 = AtomicU32::default();
        }

        let [context0, context1, context2] = context;
        let record_id = INDEX.with(|i| i.fetch_add(1, Ordering::Release)).into();

        let a = share(a, rng);
        let b = share(b, rng);

        let result_shares = tokio::try_join!(
            context0
                // .narrow(narrowed_context_str)
                .multiply(record_id)
                .await
                .execute(a[0], b[0]),
            context1
                // .narrow(narrowed_context_str)
                .multiply(record_id)
                .await
                .execute(a[1], b[1]),
            context2
                // .narrow(narrowed_context_str)
                .multiply(record_id)
                .await
                .execute(a[2], b[2]),
        )?;

        Ok(validate_and_reconstruct(result_shares).as_u128())
    }
}<|MERGE_RESOLUTION|>--- conflicted
+++ resolved
@@ -105,11 +105,7 @@
         type MulArgs<F> = (Replicated<F>, Replicated<F>);
         async fn mul<F: Field>(v: (ProtocolContext<'_, F>, MulArgs<F>)) -> Replicated<F> {
             let (ctx, (a, b)) = v;
-<<<<<<< HEAD
-            ctx.multiply(RecordId::from(0))
-=======
-            ctx.multiply(RecordId::from(1_u32))
->>>>>>> 5d4b6cac
+            ctx.multiply(RecordId::from(0_u32))
                 .await
                 .execute(a, b)
                 .await
@@ -148,14 +144,8 @@
         }
     }
 
-<<<<<<< HEAD
-    async fn multiply_sync<R: RngCore, N: Network, F: Field>(
-        context: [ProtocolContext<'_, N, F>; 3],
-=======
     async fn multiply_sync<R: RngCore, F: Field>(
-        context: &[ProtocolContext<'_, F>; 3],
-        narrowed_context_str: &str,
->>>>>>> 5d4b6cac
+        context: [ProtocolContext<'_, F>; 3],
         a: u8,
         b: u8,
         rng: &mut R,
