--- conflicted
+++ resolved
@@ -37,52 +37,21 @@
     let inputs = input.as_tuple();
     channel
         .send(
-            channel.identity().peer(Direction::Right),
+            ctx.role().peer(Direction::Right),
             record_id,
             RevealValue { share: inputs.0 },
         )
         .await?;
 
-<<<<<<< HEAD
-    #[embed_doc_image("reveal", "images/reveal.png")]
-    /// Steps
-    /// ![Reveal steps][reveal]
-    /// Each helper sends their left share to the right helper. The helper then reconstructs their secret by adding the three shares
-    /// i.e. their own shares and received share.
-    #[allow(dead_code)]
-    pub async fn execute<F>(self, input: Replicated<F>) -> Result<F, BoxError>
-    where
-        F: Field,
-    {
-        let mut channel = self.gateway.get_channel(self.step);
-
-        let inputs = input.as_tuple();
-        channel
-            .send(
-                self.gateway.identity().peer(Direction::Right),
-                self.record_id,
-                RevealValue { share: inputs.0 },
+        // Sleep until `helper's left` sends their share
+        let RevealValue { share } = channel
+            .receive(
+                ctx.role().peer(Direction::Left),
+                record_id,
             )
             .await?;
 
-        // Sleep until `helper's left` sends their share
-        let RevealValue { share } = channel
-            .receive(
-                self.gateway.identity().peer(Direction::Left),
-                self.record_id,
-            )
-            .await?;
-
-        Ok(inputs.0 + inputs.1 + share)
-    }
-=======
-    // Sleep until `helper's left` sends their share
-    let RevealValue { share } = channel
-        .receive(channel.identity().peer(Direction::Left), record_id)
-        .await?;
-
     Ok(inputs.0 + inputs.1 + share)
->>>>>>> a8d2a58b
 }
 
 #[cfg(test)]
