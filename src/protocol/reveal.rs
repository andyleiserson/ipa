--- conflicted
+++ resolved
@@ -164,10 +164,6 @@
         Ok(())
     }
 
-<<<<<<< HEAD
-            let record_id = RecordId::from(0_u32);
-            let iteration = format!("{}", i);
-=======
     #[tokio::test]
     pub async fn malicious_validation_fail() -> Result<(), BoxError> {
         let mut rng = rand::thread_rng();
@@ -192,7 +188,6 @@
         }
         Ok(())
     }
->>>>>>> 5e8ca5d3
 
     pub async fn reveal_with_additive_attack<F: Field>(
         ctx: ProtocolContext<'_, Replicated<F>, F>,
