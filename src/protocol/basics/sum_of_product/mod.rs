use crate::error::Error;
use crate::ff::Field;
use crate::protocol::context::{MaliciousContext, SemiHonestContext};
use crate::protocol::RecordId;
use crate::secret_sharing::{
    replicated::malicious::AdditiveShare as MaliciousReplicated,
    replicated::semi_honest::AdditiveShare as Replicated, ArithmeticShare, SecretSharing,
};
use async_trait::async_trait;

pub(crate) mod malicious;
mod semi_honest;

/// Trait to multiply secret shares. That requires communication and `multiply` function is async.
#[async_trait]
pub trait SecureSop<F: ArithmeticShare>: Sized {
    type Share: SecretSharing<F>;

    /// Multiply and return the result of `a` * `b`.
    async fn sum_of_products(
        self,
        record_id: RecordId,
<<<<<<< HEAD
        a: &[&Self::Share],
        b: &[&Self::Share],
=======
        a: &[Self::Share],
        b: &[Self::Share],
>>>>>>> 3c447eef
    ) -> Result<Self::Share, Error>;
}

/// Implement secure multiplication for semi-honest contexts with replicated secret sharing.
#[async_trait]
impl<F: Field> SecureSop<F> for SemiHonestContext<'_, F> {
    type Share = Replicated<F>;

    async fn sum_of_products(
        self,
        record_id: RecordId,
<<<<<<< HEAD
        a: &[&Self::Share],
        b: &[&Self::Share],
=======
        a: &[Self::Share],
        b: &[Self::Share],
>>>>>>> 3c447eef
    ) -> Result<Self::Share, Error> {
        semi_honest::sum_of_products(self, record_id, a, b).await
    }
}

/// Implement secure multiplication for malicious contexts with replicated secret sharing.
#[async_trait]
impl<F: Field> SecureSop<F> for MaliciousContext<'_, F> {
    type Share = MaliciousReplicated<F>;

    async fn sum_of_products(
        self,
        record_id: RecordId,
<<<<<<< HEAD
        a: &[&Self::Share],
        b: &[&Self::Share],
=======
        a: &[Self::Share],
        b: &[Self::Share],
>>>>>>> 3c447eef
    ) -> Result<Self::Share, Error> {
        malicious::sum_of_products(self, record_id, a, b).await
    }
}<|MERGE_RESOLUTION|>--- conflicted
+++ resolved
@@ -20,13 +20,8 @@
     async fn sum_of_products(
         self,
         record_id: RecordId,
-<<<<<<< HEAD
-        a: &[&Self::Share],
-        b: &[&Self::Share],
-=======
         a: &[Self::Share],
         b: &[Self::Share],
->>>>>>> 3c447eef
     ) -> Result<Self::Share, Error>;
 }
 
@@ -38,13 +33,8 @@
     async fn sum_of_products(
         self,
         record_id: RecordId,
-<<<<<<< HEAD
-        a: &[&Self::Share],
-        b: &[&Self::Share],
-=======
         a: &[Self::Share],
         b: &[Self::Share],
->>>>>>> 3c447eef
     ) -> Result<Self::Share, Error> {
         semi_honest::sum_of_products(self, record_id, a, b).await
     }
@@ -58,13 +48,8 @@
     async fn sum_of_products(
         self,
         record_id: RecordId,
-<<<<<<< HEAD
-        a: &[&Self::Share],
-        b: &[&Self::Share],
-=======
         a: &[Self::Share],
         b: &[Self::Share],
->>>>>>> 3c447eef
     ) -> Result<Self::Share, Error> {
         malicious::sum_of_products(self, record_id, a, b).await
     }
