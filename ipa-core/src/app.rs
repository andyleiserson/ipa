use std::sync::Weak;

use async_trait::async_trait;

use crate::{
    executor::IpaRuntime,
    helpers::{
        query::{CompareStatusRequest, PrepareQuery, QueryConfig, QueryInput},
        routing::{Addr, RouteId},
        ApiError, BodyStream, HandlerBox, HandlerRef, HelperIdentity, HelperResponse,
        MpcTransportImpl, RequestHandler, ShardTransportImpl, Transport, TransportIdentity,
    },
    hpke::{KeyRegistry, PrivateKeyOnly},
    protocol::QueryId,
    query::{NewQueryError, QueryProcessor, QueryStatus},
    sharding::ShardIndex,
    sync::Arc,
    utils::NonZeroU32PowerOfTwo,
};

#[derive(Default)]
pub struct AppConfig {
    active_work: Option<NonZeroU32PowerOfTwo>,
    key_registry: Option<KeyRegistry<PrivateKeyOnly>>,
    runtime: IpaRuntime,
}

impl AppConfig {
    #[must_use]
    pub fn with_active_work(mut self, active_work: Option<NonZeroU32PowerOfTwo>) -> Self {
        self.active_work = active_work;
        self
    }

    #[must_use]
    pub fn with_key_registry(mut self, key_registry: KeyRegistry<PrivateKeyOnly>) -> Self {
        self.key_registry = Some(key_registry);
        self
    }

    #[must_use]
    pub fn with_runtime(mut self, runtime: IpaRuntime) -> Self {
        self.runtime = runtime;
        self
    }
}

pub struct Setup {
    query_processor: QueryProcessor,
    mpc_handler: HandlerRef<HelperIdentity>,
    shard_handler: HandlerRef<ShardIndex>,
}

/// The API layer to interact with a helper.
#[must_use]
pub struct HelperApp {
    inner: Arc<Inner>,
}

struct Inner {
    query_processor: QueryProcessor,
    /// For HTTP implementation this transport is also behind an [`Arc`] which causes double indirection
    /// on top of atomics and all fun stuff associated with it. I don't see an easy way to avoid that
    /// if we want to keep the implementation leak-free, but one may be aware if this shows up on
    /// the flamegraph
    mpc_transport: MpcTransportImpl,
    shard_transport: ShardTransportImpl,
}

impl Setup {
    #[must_use]
    pub fn new(config: AppConfig) -> (Self, HandlerRef<HelperIdentity>, HandlerRef<ShardIndex>) {
        let key_registry = config.key_registry.unwrap_or_else(KeyRegistry::empty);
        let query_processor = QueryProcessor::new(key_registry, config.active_work, config.runtime);
        let mpc_handler = HandlerBox::empty();
        let shard_handler = HandlerBox::empty();
        let this = Self {
            query_processor,
            mpc_handler: mpc_handler.clone(),
            shard_handler: shard_handler.clone(),
        };

        // TODO: weak reference to query processor to prevent mem leak
        (this, mpc_handler, shard_handler)
    }

    #[must_use]
    pub fn with_key_registry(
        key_registry: KeyRegistry<PrivateKeyOnly>,
    ) -> (Self, HandlerRef<HelperIdentity>, HandlerRef<ShardIndex>) {
        Self::new(AppConfig::default().with_key_registry(key_registry))
    }

    /// Instantiate [`HelperApp`] by connecting it to the provided transport implementation
    pub fn connect(
        self,
        mpc_transport: MpcTransportImpl,
        shard_transport: ShardTransportImpl,
    ) -> HelperApp {
        let app = Arc::new(Inner {
            query_processor: self.query_processor,
            mpc_transport,
            shard_transport,
        });
        self.mpc_handler
            .set_handler(Arc::downgrade(&app) as Weak<dyn RequestHandler<HelperIdentity>>);
        self.shard_handler
            .set_handler(Arc::downgrade(&app) as Weak<dyn RequestHandler<ShardIndex>>);

        // Handler must be kept inside the app instance. When app is dropped, handler, transport and
        // query processor are destroyed.
        HelperApp { inner: app }
    }
}

impl HelperApp {
    /// Initiates a new query on this helper. In case if query is accepted, the unique [`QueryId`]
    /// identifier is returned, otherwise an error indicating what went wrong is reported back.
    ///
    /// ## Errors
    /// If query is rejected for any reason.
    pub async fn start_query(&self, query_config: QueryConfig) -> Result<QueryId, NewQueryError> {
        Ok(self
            .inner
            .query_processor
            .new_query(
                self.inner.mpc_transport.clone_ref(),
                self.inner.shard_transport.clone_ref(),
                query_config,
            )
            .await?
            .query_id)
    }

    /// Sends query input to a helper.
    ///
    /// ## Errors
    /// Propagates errors from the helper.
    pub fn execute_query(&self, input: QueryInput) -> Result<(), ApiError> {
        let mpc_transport = self.inner.mpc_transport.clone_ref();
        let shard_transport = self.inner.shard_transport.clone_ref();
        self.inner
            .query_processor
            .receive_inputs(mpc_transport, shard_transport, input)?;
        Ok(())
    }

    /// Retrieves the status of a query.
    ///
    /// ## Errors
    /// Propagates errors from the helper.
    pub async fn query_status(&self, query_id: QueryId) -> Result<QueryStatus, ApiError> {
        let shard_transport = self.inner.shard_transport.clone_ref();
        Ok(self
            .inner
            .query_processor
            .query_status(shard_transport, query_id)
            .await?)
    }

    /// Waits for a query to complete and returns the result.
    ///
    /// ## Errors
    /// Propagates errors from the helper.
    pub async fn complete_query(&self, query_id: QueryId) -> Result<Vec<u8>, ApiError> {
        Ok(self
            .inner
            .query_processor
            .complete(query_id, self.inner.shard_transport.clone_ref())
            .await?
            .to_bytes())
    }
}

fn ext_query_id<I: TransportIdentity>(req: &Addr<I>) -> Result<QueryId, ApiError> {
    req.query_id
        .ok_or_else(|| ApiError::BadRequest("Query input is missing query_id argument".into()))
}

#[async_trait]
impl RequestHandler<ShardIndex> for Inner {
    async fn handle(
        &self,
        req: Addr<ShardIndex>,
        data: BodyStream,
    ) -> Result<HelperResponse, ApiError> {
        let qp = &self.query_processor;

        Ok(match req.route {
            RouteId::PrepareQuery => {
                let req = req.into::<PrepareQuery>()?;
                HelperResponse::from(qp.prepare_shard(&self.shard_transport, req)?)
            }
<<<<<<< HEAD
            RouteId::CompleteQuery => {
                // The processing flow for this API is exactly the same, regardless
                // whether it was received from a peer shard or from report collector.
                // Authentication is handled on the layer above, so we erase the identity
                // and pass it down to the MPC handler.
                RequestHandler::<HelperIdentity>::handle(self, req.erase_origin(), data).await?
=======
            RouteId::QueryStatus => {
                let req = req.into::<CompareStatusRequest>()?;
                HelperResponse::from(qp.shard_status(&self.shard_transport, &req)?)
>>>>>>> f42e334c
            }
            r => {
                return Err(ApiError::BadRequest(
                    format!("{r:?} request must not be handled by shard query processing flow")
                        .into(),
                ))
            }
        })
    }
}

#[async_trait]
impl RequestHandler<HelperIdentity> for Inner {
    async fn handle(
        &self,
        req: Addr<HelperIdentity>,
        data: BodyStream,
    ) -> Result<HelperResponse, ApiError> {
        let qp = &self.query_processor;

        Ok(match req.route {
            r @ RouteId::Records => {
                return Err(ApiError::BadRequest(
                    format!("{r:?} request must not be handled by MPC query processing flow")
                        .into(),
                ))
            }
            RouteId::ReceiveQuery => {
                let req = req.into::<QueryConfig>()?;
                HelperResponse::from(
                    qp.new_query(
                        self.mpc_transport.clone_ref(),
                        self.shard_transport.clone_ref(),
                        req,
                    )
                    .await?,
                )
            }
            RouteId::PrepareQuery => {
                let req = req.into::<PrepareQuery>()?;
                HelperResponse::from(
                    qp.prepare_helper(
                        self.mpc_transport.clone_ref(),
                        self.shard_transport.clone_ref(),
                        req,
                    )
                    .await?,
                )
            }
            RouteId::QueryInput => {
                let query_id = ext_query_id(&req)?;
                HelperResponse::from(qp.receive_inputs(
                    Transport::clone_ref(&self.mpc_transport),
                    Transport::clone_ref(&self.shard_transport),
                    QueryInput {
                        query_id,
                        input_stream: data,
                    },
                )?)
            }
            RouteId::QueryStatus => {
                let query_id = ext_query_id(&req)?;
                let shard_transport = Transport::clone_ref(&self.shard_transport);
                let query_status = qp.query_status(shard_transport, query_id).await?;
                HelperResponse::from(query_status)
            }
            RouteId::CompleteQuery => {
                let query_id = ext_query_id(&req)?;
                HelperResponse::from(
                    qp.complete(query_id, self.shard_transport.clone_ref())
                        .await?,
                )
            }
            RouteId::KillQuery => {
                let query_id = ext_query_id(&req)?;
                HelperResponse::from(qp.kill(query_id)?)
            }
        })
    }
}<|MERGE_RESOLUTION|>--- conflicted
+++ resolved
@@ -191,18 +191,16 @@
                 let req = req.into::<PrepareQuery>()?;
                 HelperResponse::from(qp.prepare_shard(&self.shard_transport, req)?)
             }
-<<<<<<< HEAD
+            RouteId::QueryStatus => {
+                let req = req.into::<CompareStatusRequest>()?;
+                HelperResponse::from(qp.shard_status(&self.shard_transport, &req)?)
+            }
             RouteId::CompleteQuery => {
                 // The processing flow for this API is exactly the same, regardless
                 // whether it was received from a peer shard or from report collector.
                 // Authentication is handled on the layer above, so we erase the identity
                 // and pass it down to the MPC handler.
                 RequestHandler::<HelperIdentity>::handle(self, req.erase_origin(), data).await?
-=======
-            RouteId::QueryStatus => {
-                let req = req.into::<CompareStatusRequest>()?;
-                HelperResponse::from(qp.shard_status(&self.shard_transport, &req)?)
->>>>>>> f42e334c
             }
             r => {
                 return Err(ApiError::BadRequest(
