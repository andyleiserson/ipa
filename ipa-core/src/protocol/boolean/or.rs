--- conflicted
+++ resolved
@@ -3,11 +3,9 @@
 use crate::{
     error::Error,
     ff::{boolean::Boolean, Field},
-<<<<<<< HEAD
-    protocol::{basics::SecureMul, boolean::step::BitOpStep, context::Context, RecordId},
-=======
-    protocol::{basics::SecureMul, context::Context, step::TwoHundredFiftySixBitOpStep, RecordId},
->>>>>>> 908c68ee
+    protocol::{
+        basics::SecureMul, boolean::step::TwoHundredFiftySixBitOpStep, context::Context, RecordId,
+    },
     secret_sharing::{
         replicated::semi_honest::AdditiveShare, BitDecomposed, FieldSimd,
         Linear as LinearSecretSharing,
