--- conflicted
+++ resolved
@@ -64,7 +64,6 @@
     x2_or_y2: Option<Vec<S>>,
 }
 
-<<<<<<< HEAD
 #[allow(dead_code)]
 impl<S: SharedValue> IntermediateShuffleMessages<S> {
     /// When `IntermediateShuffleMessages` is initialized correctly,
@@ -88,8 +87,6 @@
     }
 }
 
-=======
->>>>>>> adcd8dd5
 async fn run_h1<C, I, S, Zl, Zr>(
     ctx: &C,
     batch_size: NonZeroUsize,
@@ -123,11 +120,8 @@
     x_1.shuffle(&mut rng_perm_r);
 
     // need to output x_1
-<<<<<<< HEAD
-=======
     // call to clone causes allocation
     // ideally in the semi honest setting, we would not clone
->>>>>>> adcd8dd5
     let mut x_2 = x_1.clone();
     add_single_shares_in_place(&mut x_2, z_31);
     x_2.shuffle(&mut rng_perm_l);
@@ -187,11 +181,8 @@
     .await?;
 
     // we need to output x_2
-<<<<<<< HEAD
-=======
     // call to clone causes allocation
     // ideally in the semi honest setting, we would not clone
->>>>>>> adcd8dd5
     let mut x_3 = x_2.clone();
     add_single_shares_in_place(&mut x_3, z_23);
     x_3.shuffle(&mut rng_perm_r);
@@ -259,11 +250,8 @@
     .await?;
 
     // need to output y_1
-<<<<<<< HEAD
-=======
     // call to clone causes allocation
     // ideally in the semi honest setting, we would not clone
->>>>>>> adcd8dd5
     let mut y_2 = y_1.clone();
     add_single_shares_in_place(&mut y_2, z_31);
 
@@ -272,11 +260,8 @@
     y_2.shuffle(&mut rng_perm_r);
 
     // need to output y_2
-<<<<<<< HEAD
-=======
     // call to clone causes allocation
     // ideally in the semi honest setting, we would not clone
->>>>>>> adcd8dd5
     let mut y_3 = y_2.clone();
     add_single_shares_in_place(&mut y_3, z_23);
     y_3.shuffle(&mut rng_perm_l);
