--- conflicted
+++ resolved
@@ -199,11 +199,7 @@
             .try_flatten_iters(),
     );
     let aggregated_result =
-<<<<<<< HEAD
-        aggregate_values::<TV, B>(ctx, aggregation_input, num_chunks * N).await?;
-=======
         aggregate_values::<HV, B>(ctx, aggregation_input, contributions_stream_len).await?;
->>>>>>> 54008fc0
     Ok(Vec::transposed_from(&aggregated_result)?)
 }
 
@@ -560,114 +556,11 @@
         });
     }
 
-    // fn input_row_vec<const B: usize>(tv_bits: usize, values: &Vec<u64>) -> BitDecomposed<[Boolean; B]> {
-    //     let values = <&[u64; B]>::try_from(values).unwrap();
-    //
-    //     BitDecomposed::decompose(tv_bits, |i| {
-    //         values.map(|v| Boolean::from((v >> i) & 1 == 1))
-    //     })
-    // }
-
-    // fn input_row_u64<const B: usize>(tv_bits: usize, values: &[u64]) -> BitDecomposed<[Boolean; B]> {
-    //     let values = <&[u64; B]>::try_from(values).unwrap();
-    //
-    //     BitDecomposed::decompose(tv_bits, |i| {
-    //         values.map(|v| Boolean::from((v >> i) & 1 == 1))
-    //     })
-    // }
 
     // Any of the supported aggregation configs can be used here (search for "aggregation output" in
     // transpose.rs). This small config keeps CI runtime within reason, however, it does not exercise
     // saturated addition at the output.
-<<<<<<< HEAD
-    //     const PROP_MAX_INPUT_LEN: usize = 10;
-    //     const PROP_MAX_TV_BITS: usize = 3; // Limit: (1 << TV_BITS) must fit in u32
-    // const PROP_BUCKETS: usize = 8;
-    //     type PropHistogramValue = BA8;
-    //
-    //     // We want to capture everything in this struct for visibility in the output of failing runs,
-    //     // even if it isn't used by the test.
-    //     #[allow(dead_code)]
-    //     #[derive(Debug)]
-    //     struct AggregatePropTestInputs {
-    //         inputs: Vec<[u32; PROP_BUCKETS]>,
-    //         expected: Vec<PropHistogramValue>,
-    //         seed: u64,
-    //         len: usize,
-    //         tv_bits: usize,
-    //     }
-    //
-    //     const_assert!(
-    //         PropHistogramValue::BITS < 64,
-    //         "(1 << PropHistogramValue::BITS) must fit in u64"
-    //     );
-    //
-    //     prop_compose! {
-    //         fn arb_aggregate_values_inputs(max_len: usize)
-    //                                       (
-    //                                           len in 0..=max_len,
-    //                                           tv_bits in 0..=PROP_MAX_TV_BITS,
-    //                                           seed in any::<u64>(),
-    //                                       )
-    //         -> AggregatePropTestInputs {
-    //             let mut rng = StdRng::seed_from_u64(seed);
-    //             let mut expected = vec![0u64; PROP_BUCKETS];
-    //             let inputs = repeat_with(|| {
-    //                 let row: [u32; PROP_BUCKETS] = array::from_fn(|_| rng.gen_range(0..1 << tv_bits));
-    //                 for (exp, val) in expected.iter_mut().zip(row) {
-    //                     *exp = min(*exp + u64::from(val), (1 << PropHistogramValue::BITS) - 1);
-    //                 }
-    //                 row
-    //             })
-    //             .take(len)
-    //             .collect();
-    //
-    //             // let expected : Vec<u64>  = input_row_vec(tv_bits,&expected).into_iter().map(PropHistogramValue::truncate_from).collect();
-    //             //
-    //             // let expected = input_row_vec(tv_bits,&expected).into_iter().map(PropHistogramValue::truncate_from).collect();
-    //             let expected = expected.into_iter().map(PropHistogramValue::truncate_from).collect();
-    //
-    //             AggregatePropTestInputs {
-    //                 inputs,
-    //                 expected,
-    //                 seed,
-    //                 len,
-    //                 tv_bits,
-    //             }
-    //         }
-    //     }
-    //     proptest! {
-    //         #[test]
-    //         fn aggregate_proptest(
-    //             input_struct in arb_aggregate_values_inputs(PROP_MAX_INPUT_LEN)
-    //         ) {
-    //             tokio::runtime::Runtime::new().unwrap().block_on(async {
-    //                 let AggregatePropTestInputs {
-    //                     inputs,
-    //                     expected,
-    //                     tv_bits,
-    //                     ..
-    //                 } = input_struct;
-    //                 let inputs = inputs.into_iter().map(move |row| {
-    //                     Ok(input_row(tv_bits, &row))
-    //                 });
-    //                 let result = TestWorld::default().upgraded_semi_honest(inputs, |ctx, inputs| {
-    //                     let num_rows = inputs.len();
-    //                     aggregate_values::<PropHistogramValue, PROP_BUCKETS>(
-    //                         ctx,
-    //                         stream::iter(inputs).boxed(),
-    //                         num_rows,
-    //                     )
-    //                 })
-    //                 .await
-    //                 .map(Result::unwrap)
-    //                 .reconstruct_arr();
-    //                 let expected_vectorized = input_row_u64(tv_bits, &expected.try_into().unwrap() );
-    //                 assert_eq!(result, expected_vectorized);
-    //             });
-    //         }
-    //     }
-=======
+
     const PROP_MAX_INPUT_LEN: usize = 10;
     const PROP_MAX_TV_BITS: usize = 3; // Limit: (1 << TV_BITS) must fit in u32
     const PROP_BUCKETS: usize = 8;
@@ -737,7 +630,7 @@
                 let inputs = inputs.into_iter().map(move |row| {
                     Ok(input_row(tv_bits, &row))
                 });
-                let result : BitDecomposed<BA8> = TestWorld::default().upgraded_semi_honest(inputs, |ctx, inputs| {
+                let result: BitDecomposed<BA8> = TestWorld::default().upgraded_semi_honest(inputs, |ctx, inputs| {
                     let num_rows = inputs.len();
                     aggregate_values::<PropHistogramValue, PROP_BUCKETS>(
                         ctx,
@@ -753,5 +646,4 @@
             });
         }
     }
->>>>>>> 54008fc0
 }