use std::iter::{self, zip};

use futures::{stream, TryStreamExt};
use futures_util::{future::try_join, stream::unfold, Stream, StreamExt};

use crate::{
    error::{Error, LengthError},
    ff::{boolean::Boolean, CustomArray, Field, U128Conversions},
    helpers::stream::TryFlattenItersExt,
    protocol::{
        basics::{select, BooleanArrayMul, BooleanProtocols, SecureMul, ShareKnownValue},
        boolean::or::or,
        context::{Context, UpgradedSemiHonestContext},
        ipa_prf::{
            aggregation::aggregate_values,
            prf_sharding::step::{FeatureLabelDotProductStep as Step, UserNthRowStep},
        },
        RecordId,
    },
    secret_sharing::{
        replicated::{semi_honest::AdditiveShare as Replicated, ReplicatedSecretSharing},
        BitDecomposed, FieldSimd, FieldVectorizable, SharedValue, TransposeFrom,
    },
    seq_join::{seq_join, SeqJoin},
    sharding::NotSharded,
};

pub struct PrfShardedIpaInputRow<FV: SharedValue + CustomArray<Element = Boolean>> {
    prf_of_match_key: u64,
    is_trigger_bit: Replicated<Boolean>,
    feature_vector: Replicated<FV>,
}

struct InputsRequiredFromPrevRow {
    ever_encountered_a_trigger_event: Replicated<Boolean>,
    is_saturated: Replicated<Boolean>,
}

impl InputsRequiredFromPrevRow {
    ///
    /// This function contains the main logic for the per-user attribution circuit.
    /// Multiple rows of data about a single user are processed in-order from newest to oldest.
    ///
    /// Summary:
    /// - Last touch attribution
    ///     - Every source event which has a subsequent trigger event receives attribution
    /// - Per user capping
    ///     - A cumulative count of "Source Events Receiving Attribution" is maintained
    ///     - Bitwise addition is used, and a single bit indicates if the sum is "saturated"
    ///     - The only available values for "cap" are powers of 2 (i.e. 1, 2, 4, 8, 16, 32, ...)
    ///     - Prior to saturation, feature vectors of source events receiving attribution contribute to the dot-product.
    ///     - All subsequent rows contribute zero
    /// - Outputs
    ///     - If a user has `N` input rows, they will generate `N-1` output rows. (The first row cannot possibly contribute any value to the output)
    ///     - Each output row is a vector, either the feature vector or zeroes.
    pub async fn compute_row_with_previous<'ctx, FV>(
        &mut self,
        ctx: UpgradedSemiHonestContext<'ctx, NotSharded, Boolean>,
        record_id: RecordId,
        input_row: &PrfShardedIpaInputRow<FV>,
    ) -> Result<Replicated<FV>, Error>
    where
        FV: SharedValue + CustomArray<Element = Boolean>,
        Replicated<FV>: BooleanArrayMul,
    {
        let share_of_one = Replicated::share_known_value(&ctx, Boolean::ONE);
        let is_source_event = &share_of_one - &input_row.is_trigger_bit;

        let (ever_encountered_a_trigger_event, did_source_get_attributed) = try_join(
            or(
                ctx.narrow(&Step::EverEncounteredTriggerEvent),
                record_id,
                &input_row.is_trigger_bit,
                &self.ever_encountered_a_trigger_event,
            ),
            is_source_event.multiply(
                &self.ever_encountered_a_trigger_event,
                ctx.narrow(&Step::DidSourceReceiveAttribution),
                record_id,
            ),
        )
        .await?;

        let (updated_is_saturated, capped_label) = try_join(
            or(
                ctx.narrow(&Step::ComputeSaturatingSum),
                record_id,
                &self.is_saturated,
                &did_source_get_attributed,
            ),
            did_source_get_attributed.multiply(
                &(share_of_one - &self.is_saturated),
                ctx.narrow(&Step::IsAttributedSourceAndPrevRowNotSaturated),
                record_id,
            ),
        )
        .await?;

        let capped_attributed_feature_vector = select(
            ctx.narrow(&Step::ComputedCappedFeatureVector),
            record_id,
            &capped_label,
            &input_row.feature_vector,
            &Replicated::<FV>::ZERO,
        )
        .await?;

        self.ever_encountered_a_trigger_event = ever_encountered_a_trigger_event;
        self.is_saturated = updated_is_saturated;

        Ok(capped_attributed_feature_vector)
    }
}

<<<<<<< HEAD
fn set_up_contexts<C>(root_ctx: &C, histogram: &[usize]) -> Vec<C>
=======
#[derive(Step)]
pub enum UserNthRowStep {
    #[dynamic(64)]
    Row(usize),
}

impl From<usize> for UserNthRowStep {
    fn from(v: usize) -> Self {
        Self::Row(v)
    }
}

#[derive(Step)]
pub(crate) enum Step {
    BinaryValidator,
    EverEncounteredTriggerEvent,
    DidSourceReceiveAttribution,
    ComputeSaturatingSum,
    IsAttributedSourceAndPrevRowNotSaturated,
    ComputedCappedFeatureVector,
}

fn set_up_contexts<C>(root_ctx: &C, users_having_n_records: &[usize]) -> Vec<C>
>>>>>>> def1da35
where
    C: Context,
{
    let mut context_per_row_depth = Vec::with_capacity(users_having_n_records.len());
    for (row_number, num_users_having_that_row_number) in users_having_n_records.iter().enumerate()
    {
        if row_number == 0 {
            // no multiplications needed for each user's row 0. No context needed
        } else {
            let ctx_for_row_number = root_ctx
                .narrow(&UserNthRowStep::from(row_number))
                .set_total_records(*num_users_having_that_row_number);
            context_per_row_depth.push(ctx_for_row_number);
        }
    }
    context_per_row_depth
}

///
/// Takes an input stream of `PrfShardedIpaInputRecordRow` which is assumed to have all records with a given PRF adjacent
/// and converts it into a stream of vectors of `PrfShardedIpaInputRecordRow` having the same PRF.
///
fn chunk_rows_by_user<FV, IS>(
    input_stream: IS,
    first_row: PrfShardedIpaInputRow<FV>,
) -> impl Stream<Item = Vec<PrfShardedIpaInputRow<FV>>>
where
    FV: SharedValue + CustomArray<Element = Boolean>,
    IS: Stream<Item = PrfShardedIpaInputRow<FV>> + Unpin,
{
    unfold(Some((input_stream, first_row)), |state| async move {
        let (mut s, last_row) = state?;
        let last_row_prf = last_row.prf_of_match_key;
        let mut current_chunk = vec![last_row];
        while let Some(row) = s.next().await {
            if row.prf_of_match_key == last_row_prf {
                current_chunk.push(row);
            } else {
                return Some((current_chunk, Some((s, row))));
            }
        }
        Some((current_chunk, None))
    })
}

/// Sub-protocol of the PRF-sharded IPA Protocol
///
/// After the computation of the per-user PRF, addition of dummy records and shuffling,
/// the PRF column can be revealed. After that, all of the records corresponding to a single
/// device can be processed together.
///
/// This circuit expects to receive records from multiple users,
/// but with all of the records from a given user adjacent to one another, and in reverse time order (most recent event comes first).
///
/// This circuit will compute attribution, and per-user capping.
///
/// After those steps, source events to which trigger events were attributed will contribute their feature vectors to an aggregate
///
/// The aggregate is just the sum of all the feature vectors of source events which received attribution
///
/// This is useful for performing logistic regression: `https://github.com/patcg-individual-drafts/ipa/blob/main/logistic_regression.md`
///
/// Due to limitation in our infra, it's necessary to set the total number of records each channel will ever need to process.
/// The number of records each channel processes is a function of the distribution of number of records per user.
/// Rather than calculate this distribution within this function (challenging to do while streaming), at present the caller must pass this in.
///
/// The count at a given index indicates the number of users having at least that many rows of data.
///
/// Example:
///   If the input is from 3 users,
///     - the first having 2 records
///     - the second having 4 records
///     - the third having 6 records
///   Then the data-structure that should be provided for the `users_having_n_records` is:
///     - [3, 3, 2, 2, 1, 1]
///
/// # Errors
/// Propagates errors from multiplications
/// # Panics
/// Propagates errors from multiplications
pub async fn compute_feature_label_dot_product<'ctx, FV, OV, const B: usize>(
    sh_ctx: UpgradedSemiHonestContext<'ctx, NotSharded, Boolean>,
    input_rows: Vec<PrfShardedIpaInputRow<FV>>,
    users_having_n_records: &[usize],
) -> Result<Vec<Replicated<OV>>, Error>
where
    FV: SharedValue + CustomArray<Element = Boolean>,
    OV: SharedValue + U128Conversions + CustomArray<Element = Boolean>,
    Boolean: FieldSimd<B> + FieldVectorizable<B, ArrayAlias = FV>,
    Replicated<FV>: BooleanArrayMul,
    Replicated<Boolean, B>:
        BooleanProtocols<UpgradedSemiHonestContext<'ctx, NotSharded, Boolean>, Boolean, B>,
    Vec<Replicated<OV>>:
        for<'a> TransposeFrom<&'a BitDecomposed<Replicated<Boolean, B>>, Error = LengthError>,
{
    assert_eq!(<FV as SharedValue>::BITS, u32::try_from(B).unwrap());

    // Get the validator and context to use for Boolean multiplication operations
    let binary_m_ctx = sh_ctx.narrow(&Step::BinaryValidator);

    // Tricky hacks to work around the limitations of our current infrastructure
    // There will be 0 outputs for users with just one row.
    // There will be 1 output for users with at least 2 rows.
    // So we just use the number of users having at least 2 rows.
    let num_outputs = users_having_n_records[1];
    let ctx_for_row_number = set_up_contexts(&binary_m_ctx, users_having_n_records);

    // Chunk the incoming stream of records into stream of vectors of records with the same PRF
    let mut input_stream = stream::iter(input_rows);
    let Some(first_row) = input_stream.next().await else {
        return Ok(vec![]);
    };
    let rows_chunked_by_user = chunk_rows_by_user(input_stream, first_row);

    let mut collected = rows_chunked_by_user.collect::<Vec<_>>().await;
    collected.sort_by(|a, b| std::cmp::Ord::cmp(&b.len(), &a.len()));

    let chunked_user_results =
        collected
            .into_iter()
            .enumerate()
            .map(|(record_id, rows_for_user)| {
                let num_user_rows = rows_for_user.len();
                let contexts = ctx_for_row_number[..num_user_rows - 1].to_owned();

                evaluate_per_user_attribution_circuit(
                    contexts,
                    RecordId::from(record_id),
                    rows_for_user,
                )
            });

    // Execute all of the async futures (sequentially), and flatten the result
    let flattened_stream = Box::pin(
        seq_join(sh_ctx.active_work(), stream::iter(chunked_user_results))
            .try_flatten_iters()
            .map_ok(|value| {
                BitDecomposed::new(iter::once(Replicated::new_arr(value.left(), value.right())))
            }),
    );

    aggregate_values::<_, B>(binary_m_ctx, flattened_stream, num_outputs).await
}

async fn evaluate_per_user_attribution_circuit<FV>(
    ctx_for_row_number: Vec<UpgradedSemiHonestContext<'_, NotSharded, Boolean>>,
    record_id: RecordId,
    rows_for_user: Vec<PrfShardedIpaInputRow<FV>>,
) -> Result<Option<Replicated<FV>>, Error>
where
    FV: SharedValue + CustomArray<Element = Boolean>,
    Replicated<FV>: BooleanArrayMul,
{
    assert!(!rows_for_user.is_empty());
    if rows_for_user.len() == 1 {
        return Ok(None);
    }
    let first_row = &rows_for_user[0];
    let mut prev_row_inputs = initialize_new_device_attribution_variables(first_row);

    //
    // Since compute_row_with_previous ensures there will be *at most* a single non-zero contribution
    // from each user, we can just add all of the outputs together for any given user.
    // There is no need for any carries since we are always adding zero to the single contribution.
    let mut output = Replicated::<FV>::ZERO;
    // skip the first row as it requires no multiplications
    // no context was created for the first row
    for (row, ctx) in zip(rows_for_user.iter().skip(1), ctx_for_row_number.into_iter()) {
        let capped_attribution_outputs = prev_row_inputs
            .compute_row_with_previous(ctx, record_id, row)
            .await?;

        output += capped_attribution_outputs;
    }

    Ok(Some(output))
}

///
/// Upon encountering the first row of data from a new user (as distinguished by a different OPRF of the match key)
/// this function encapsulates the variables that must be initialized. No communication is required for this first row.
///
fn initialize_new_device_attribution_variables<FV>(
    input_row: &PrfShardedIpaInputRow<FV>,
) -> InputsRequiredFromPrevRow
where
    FV: SharedValue + CustomArray<Element = Boolean>,
{
    InputsRequiredFromPrevRow {
        ever_encountered_a_trigger_event: input_row.is_trigger_bit.clone(),
        is_saturated: Replicated::ZERO,
    }
}

#[cfg(all(test, unit_test))]
pub mod tests {
    use crate::{
        ff::{
            boolean::Boolean,
            boolean_array::{BA32, BA8},
            CustomArray, Field, U128Conversions,
        },
        protocol::ipa_prf::prf_sharding::feature_label_dot_product::{
            compute_feature_label_dot_product, PrfShardedIpaInputRow,
        },
        rand::Rng,
        secret_sharing::{
            replicated::semi_honest::AdditiveShare as Replicated, IntoShares, SharedValue,
        },
        test_executor::run,
        test_fixture::{Reconstruct, Runner, TestWorld},
    };

    struct PreShardedAndSortedOPRFTestInput<FV: CustomArray<Element = Boolean>> {
        prf_of_match_key: u64,
        is_trigger_bit: Boolean,
        feature_vector: FV,
    }

    fn test_input(
        prf_of_match_key: u64,
        is_trigger: bool,
        feature_vector: u32,
    ) -> PreShardedAndSortedOPRFTestInput<BA32> {
        let is_trigger_bit = if is_trigger {
            Boolean::ONE
        } else {
            <Boolean as SharedValue>::ZERO
        };

        PreShardedAndSortedOPRFTestInput {
            prf_of_match_key,
            is_trigger_bit,
            feature_vector: BA32::truncate_from(feature_vector),
        }
    }

    impl<FV> IntoShares<PrfShardedIpaInputRow<FV>> for PreShardedAndSortedOPRFTestInput<FV>
    where
        FV: SharedValue + CustomArray<Element = Boolean> + IntoShares<Replicated<FV>>,
    {
        fn share_with<R: Rng>(self, rng: &mut R) -> [PrfShardedIpaInputRow<FV>; 3] {
            let PreShardedAndSortedOPRFTestInput {
                prf_of_match_key,
                is_trigger_bit,
                feature_vector,
            } = self;

            let [is_trigger_bit0, is_trigger_bit1, is_trigger_bit2] =
                is_trigger_bit.share_with(rng);
            let [feature_vector0, feature_vector1, feature_vector2] =
                feature_vector.share_with(rng);

            [
                PrfShardedIpaInputRow {
                    prf_of_match_key,
                    is_trigger_bit: is_trigger_bit0,
                    feature_vector: feature_vector0,
                },
                PrfShardedIpaInputRow {
                    prf_of_match_key,
                    is_trigger_bit: is_trigger_bit1,
                    feature_vector: feature_vector1,
                },
                PrfShardedIpaInputRow {
                    prf_of_match_key,
                    is_trigger_bit: is_trigger_bit2,
                    feature_vector: feature_vector2,
                },
            ]
        }
    }

    #[test]
    fn semi_honest() {
        run(|| async move {
            let world = TestWorld::default();

            let records: Vec<PreShardedAndSortedOPRFTestInput<BA32>> = vec![
                /* First User */
                test_input(123, true, 0b0000_0000_0000_0000_0000_0000_0000_0000), // trigger
                test_input(123, false, 0b1101_0100_1111_0001_0111_0010_1010_1011), // this source DOES receive attribution
                test_input(123, true, 0b0000_0000_0000_0000_0000_0000_0000_0000),  // trigger
                test_input(123, false, 0b0110_1101_0001_0100_1011_0100_1010_1001), // this source does not receive attribution (capped)
                /* Second User */
                test_input(234, true, 0b0000_0000_0000_0000_0000_0000_0000_0000), // trigger
                test_input(234, false, 0b0001_1010_0011_0111_0110_0010_1111_0000), // this source DOES receive attribution
                /* Third User */
                test_input(345, true, 0b0000_0000_0000_0000_0000_0000_0000_0000), // trigger
                test_input(345, true, 0b0000_0000_0000_0000_0000_0000_0000_0000), // trigger
                test_input(345, true, 0b0000_0000_0000_0000_0000_0000_0000_0000), // trigger
                test_input(345, true, 0b0000_0000_0000_0000_0000_0000_0000_0000), // trigger
                test_input(345, false, 0b0111_0101_0001_0000_0111_0100_0101_0011), // this source DOES receive attribution
                test_input(345, false, 0b1001_1000_1011_1101_0100_0110_0001_0100), // this source does not receive attribution (capped)
                test_input(345, true, 0b0000_0000_0000_0000_0000_0000_0000_0000),  // trigger
                test_input(345, false, 0b1000_1001_0100_0011_0111_0010_0000_1101), // this source does not receive attribution (capped)
                /* Fourth User */
                test_input(456, true, 0b1010_1111_0011_0101_1011_1110_0100_0011), // this source does NOT receive any attribution because this user has no trigger events
            ];

            let mut expected: [u128; 32] = [
                //     1101_0100_1111_0001_0111_0010_1010_1011
                //     0001_1010_0011_0111_0110_0010_1111_0000
                // +   0111_0101_0001_0000_0111_0100_0101_0011
                // -------------------------------------------
                //     1213_1211_1123_0112_0332_0120_2222_1022
                1, 2, 1, 3, 1, 2, 1, 1, 1, 1, 2, 3, 0, 1, 1, 2, 0, 3, 3, 2, 0, 1, 2, 0, 2, 2, 2, 2,
                1, 0, 2, 2,
            ];
            expected.reverse(); // convert to little-endian order

            let users_having_n_records = vec![3, 3, 2, 2, 1, 1, 1, 1];

            let result: Vec<BA8> = world
                .upgraded_semi_honest(records.into_iter(), |ctx, input_rows| {
                    let h = users_having_n_records.as_slice();
                    async move {
                        compute_feature_label_dot_product::<BA32, BA8, 32>(ctx, input_rows, h)
                            .await
                            .unwrap()
                    }
                })
                .await
                .reconstruct();
            assert_eq!(result, &expected);
        });
    }
}<|MERGE_RESOLUTION|>--- conflicted
+++ resolved
@@ -112,33 +112,7 @@
     }
 }
 
-<<<<<<< HEAD
-fn set_up_contexts<C>(root_ctx: &C, histogram: &[usize]) -> Vec<C>
-=======
-#[derive(Step)]
-pub enum UserNthRowStep {
-    #[dynamic(64)]
-    Row(usize),
-}
-
-impl From<usize> for UserNthRowStep {
-    fn from(v: usize) -> Self {
-        Self::Row(v)
-    }
-}
-
-#[derive(Step)]
-pub(crate) enum Step {
-    BinaryValidator,
-    EverEncounteredTriggerEvent,
-    DidSourceReceiveAttribution,
-    ComputeSaturatingSum,
-    IsAttributedSourceAndPrevRowNotSaturated,
-    ComputedCappedFeatureVector,
-}
-
 fn set_up_contexts<C>(root_ctx: &C, users_having_n_records: &[usize]) -> Vec<C>
->>>>>>> def1da35
 where
     C: Context,
 {
