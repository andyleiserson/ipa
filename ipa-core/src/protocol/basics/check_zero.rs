use crate::{
    error::Error,
    ff::Field,
    protocol::{
<<<<<<< HEAD
        basics::{
            mul::semi_honest_multiply, reveal::Reveal, step::CheckZeroStep as Step, ZeroPositions,
        },
=======
        basics::{mul::semi_honest_multiply, reveal::Reveal},
>>>>>>> 498e4ecd
        context::Context,
        prss::{FromRandom, SharedRandomness},
        RecordId,
    },
    secret_sharing::replicated::semi_honest::AdditiveShare as Replicated,
};

/// A very simple protocol to check if a replicated secret sharing is a sharing of zero.
///
/// NOTE: this protocol leaks information about `v` the helpers. Please only use this in cases where
/// this type of information leakage is acceptable, such as where `v` is the product of a secret value
/// and a random, unknown value.
///
/// This is an implementation of PROTOCOL 3.7 from the paper:
/// Fast Large-Scale Honest-Majority MPC for Malicious Adversaries
/// <https://link.springer.com/content/pdf/10.1007/978-3-319-96878-0_2.pdf>
///
/// The parties start out holding a replicated secret sharing of a value `v`, which they would like to check for equality to zero.
/// First, the parties generate a secret sharing of a random value `r`, which is not known to any of them.
/// Next, the parties compute a secret sharing of `r * v` using a multiplication protocol that is secure up to an additive attack.
/// Then, the parties reveal (sometimes called "open") the secret sharing of `r * v`
/// If `v` was a secret sharing of zero, this revealed value will also be zero.
/// On the other hand, if `v` was NOT a secret sharing of zero, then there are two possibilities:
/// 1.) If the randomly chosen value `r` just so happenned to be zero, then the revealed value will be zero.
/// This will happen with probability `1/|F|` (where `|F|` denotes the cardinality of the field)
/// 2.) If the randomly chosen value `r` is any other value in the field aside from zero, then the revealed value will NOT be zero.
///
/// Clearly, the accuracy of this protocol is highly dependent on the field that is used.
/// In a large field, like the integers modulo 2^31 - 1, the odds of `check_zero` returning "true"
/// when `v` is NOT actually a sharing of zero is extrmely small; it is less than one two billion odds.
/// In a silly field, like our test field of the integers modulo 31, the odds are very good. It'll incorrectly return "true"
/// about 3.2% of the time.
///
/// ## Errors
/// Lots of things may go wrong here, from timeouts to bad output. They will be signalled
/// back via the error response
pub async fn check_zero<C, F>(ctx: C, record_id: RecordId, v: &Replicated<F>) -> Result<bool, Error>
where
    C: Context,
    F: Field + FromRandom,
{
    let r_sharing: Replicated<F> = ctx.prss().generate(record_id);

    let rv_share =
        semi_honest_multiply(ctx.narrow(&Step::MultiplyWithR), record_id, &r_sharing, v).await?;
    let rv = F::from_array(
        &rv_share
            .reveal(ctx.narrow(&Step::RevealR), record_id)
            .await?,
    );

    Ok(rv == F::ZERO)
}

#[cfg(all(test, unit_test))]
mod tests {
    use futures_util::future::try_join3;

    use crate::{
        error::Error,
        ff::{Fp31, PrimeField, U128Conversions},
        protocol::{basics::check_zero, context::Context, RecordId},
        rand::thread_rng,
        secret_sharing::{IntoShares, SharedValue},
        test_fixture::TestWorld,
    };

    #[tokio::test]
    async fn basic() -> Result<(), Error> {
        let world = TestWorld::default();
        let context = world.contexts().map(|ctx| ctx.set_total_records(1));
        let mut rng = thread_rng();
        let mut counter = 0_u32;

        for v in 0..u32::from(Fp31::PRIME) {
            let v = Fp31::truncate_from(v);
            let mut num_false_positives = 0;
            for _ in 0..10 {
                let v_shares = v.share_with(&mut rng);
                let record_id = RecordId::from(0_u32);
                let iteration = format!("{counter}");
                counter += 1;

                let protocol_output = try_join3(
                    check_zero(context[0].narrow(&iteration), record_id, &v_shares[0]),
                    check_zero(context[1].narrow(&iteration), record_id, &v_shares[1]),
                    check_zero(context[2].narrow(&iteration), record_id, &v_shares[2]),
                )
                .await?;

                // All three helpers should always get the same result
                assert_eq!(protocol_output.0, protocol_output.1);
                assert_eq!(protocol_output.1, protocol_output.2);

                if v == Fp31::ZERO {
                    // When it actually is a secret sharing of zero
                    // the helpers should definitely all receive "true"
                    assert!(protocol_output.0);
                    assert!(protocol_output.1);
                    assert!(protocol_output.2);
                } else if protocol_output.0 {
                    // Unfortunately, there is a small chance of an incorrect
                    // "true", even in when the secret shared value is NOT zero.
                    // Since we will test out 10 different random secret sharings
                    // let's count how many false positives we get. Odds are there
                    // will be 0, 1, or maybe 2 out of 10
                    if protocol_output.0 {
                        num_false_positives += 1;
                    }
                }
            }

            // Fp31 is just too small of a field.
            // Through random chance, it'll incorrectly return "true"
            // one time in 31. The odds of incorrectly returning "true"
            // 5 times or more is... small...
            assert!(num_false_positives < 5);
        }

        Ok(())
    }
}<|MERGE_RESOLUTION|>--- conflicted
+++ resolved
@@ -2,13 +2,9 @@
     error::Error,
     ff::Field,
     protocol::{
-<<<<<<< HEAD
         basics::{
             mul::semi_honest_multiply, reveal::Reveal, step::CheckZeroStep as Step, ZeroPositions,
         },
-=======
-        basics::{mul::semi_honest_multiply, reveal::Reveal},
->>>>>>> 498e4ecd
         context::Context,
         prss::{FromRandom, SharedRandomness},
         RecordId,
